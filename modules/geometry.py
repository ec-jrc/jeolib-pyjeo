--- conflicted
+++ resolved
@@ -851,9 +851,5 @@
 
     # TODO: how to work with
     # compose (jim1.compose(jim2, jim3, jim4, 2)), how to ovlmatrix, how to
-<<<<<<< HEAD
     # grid (jim1.gridding(jim1, jim3, jim4, 1)), how and where nni,
-    # where addframeboxelem, where subframeboxelem,
-=======
-    # grid (jim1.gridding(jim1, jim3, jim4, 1)), where nni
->>>>>>> 3d5b7ae1
+    # where addframeboxelem, where subframeboxelem,