import jiplib as _jl
import pyjeo as _pj


def pointOpBitWise(jim_object, sec_jim_object, operation_code):
    """Bitwise operation between two images.

    :param jim_object: a Jim object
    :param sec_jim_object: a Jim object
    :param operation_code: 10 or AND op, 11 or OR op, and 12 or XOR op
    :return: a Jim object
    """
    return _pj.Jim(jim_object.pointOpBitwise(sec_jim_object, operation_code))


def pointOpBlank(jim_object, value):
    """Set all pixels of image to value.

    :param jim_object: a Jim object
    :param value: new value for pixels of Jim object
    :return: a Jim object
    """
    return _pj.Jim(jim_object.pointOpBlank(value))


def convert(jim_object, **kwargs):
    """Convert Jim image with respect to data type.

    :param jim_object: a Jim object
    :param kwargs: See table below
    :return: a Jim object
    Modifies the instance on which the method was called.


    +------------------+---------------------------------------------------------------------------------+
    | key              | value                                                                           |
    +==================+=================================================================================+
    | otype            | Data type for output image                                                      |
    +------------------+---------------------------------------------------------------------------------+
    | scale            | Scale output: output=scale*input+offset                                         |
    +------------------+---------------------------------------------------------------------------------+
    | offset           | Apply offset: output=scale*input+offset                                         |
    +------------------+---------------------------------------------------------------------------------+
    | autoscale        | Scale output to min and max, e.g., [0,255]                                      |
    +------------------+---------------------------------------------------------------------------------+
    | a_srs            | Override the projection for the output file                                     |
    +------------------+---------------------------------------------------------------------------------+

    .. note::
        To ignore some pixels from the extraction process, see list of :ref:`mask <extract_mask>` key values:

    Example:

    Convert data type of input image to byte using autoscale::

    jim0=jl.io.createJim('/path/to/raster.tif')
    jim0.convert(otype=Byte,autoscale=[0,255])

    Clip raster dataset between 0 and 255 (set all other values to 0), then convert data type to byte::

    jim1=jl.io.createJim('/path/to/raster.tif')
    jim1.setThreshold(min=0,max=255,nodata=0)
    jim1.convert({'otype':'Byte'})
    """
    _pj.Jim(jim_object.convert(kwargs))


class _PixOps():
    def __init__(self, jim_object):
        """Initialize the module.

        :param jim_object: parent Jim object to have access to its attributes
        """
        self._jim_object = jim_object

    def pointOpBitWise(self, sec_jim_object, operation_code):
        """Bitwise operation between two images.

        Modifies the instance on which the method was called.

        :param sec_jim_object: a Jim object
        :param operation_code: 10 or AND op, 11 or OR op, and 12 or XOR op
        """
        self._jim_object._set(self._jim_object.pointOpBitwise(sec_jim_object,
                                                              operation_code))

    def pointOpBlank(self, value):
        """Set all pixels of image to value.

        Modifies the instance on which the method was called.

        :param value: new value for pixels of Jim object
        """
        self._jim_object.d_pointOpBlank(value)

    def convert(self, **kwargs):
        """Convert Jim image with respect to data type.

        :param kwargs: See table below
        Modifies the instance on which the method was called.


        +------------------+---------------------------------------------------------------------------------+
        | key              | value                                                                           |
        +==================+=================================================================================+
        | otype            | Data type for output image                                                      |
        +------------------+---------------------------------------------------------------------------------+
        | scale            | Scale output: output=scale*input+offset                                         |
        +------------------+---------------------------------------------------------------------------------+
        | offset           | Apply offset: output=scale*input+offset                                         |
        +------------------+---------------------------------------------------------------------------------+
        | autoscale        | Scale output to min and max, e.g., [0,255]                                      |
        +------------------+---------------------------------------------------------------------------------+
        | a_srs            | Override the projection for the output file                                     |
        +------------------+---------------------------------------------------------------------------------+

        .. note::
            To ignore some pixels from the extraction process, see list of :ref:`mask <extract_mask>` key values:

        Example:

        Convert data type of input image to byte using autoscale::

        jim0=jl.io.createJim('/path/to/raster.tif')
        jim0.convert(otype=Byte,autoscale=[0,255])

        Clip raster dataset between 0 and 255 (set all other values to 0), then convert data type to byte::

        jim1=jl.io.createJim('/path/to/raster.tif')
        jim1.setThreshold(min=0,max=255,nodata=0)
        jim1.convert({'otype':'Byte'})
        """
        self._jim_object._set(self._jim_object.convert(kwargs))

    def setThreshold(self, **kwargs):
        """Apply minimum and maximum threshold to pixel values in raster dataset.

        :param kwargs: See table below
        Modifies the instance on which the method was called.


        +------------------+---------------------------------------------------------------------------------+
        | key              | value                                                                           |
        +==================+=================================================================================+
        | min              | Minimum threshold value (if pixel value < min set pixel value to no data)       |
        +------------------+---------------------------------------------------------------------------------+
        | max              | Maximum threshold value (if pixel value < max set pixel value to no data)       |
        +------------------+---------------------------------------------------------------------------------+
        | value            | value to be set if within min and max                                           |
        |                  | (if not set, valid pixels will remain their input value)                        |
        +------------------+---------------------------------------------------------------------------------+
        | abs              | Set to True to perform threshold test to absolute pixel values                  |
        +------------------+---------------------------------------------------------------------------------+
        | nodata           | Set pixel value to this no data if pixel value < min or > max                   |
        +------------------+---------------------------------------------------------------------------------+

        Example:

        Mask all values not within [0,250] and set to 255 (no data)::

        jim_threshold=jim.setThreshold(min=0,max=250,nodata=255)
        """
<<<<<<< HEAD
=======
        # TODO: Pieter should finish this method
        # pointOpThres(IMAGE *im, G_TYPE gt1, G_TYPE gt2, G_TYPE gbg, G_TYPE gfg)
        # gt1=
        self_jim_object.pointOpThres(gt1,gt2,gbg,gfg)
>>>>>>> 3d5b7ae1
        self._jim_object._set(self._jim_object.setThreshold(kwargs))<|MERGE_RESOLUTION|>--- conflicted
+++ resolved
@@ -160,11 +160,4 @@
 
         jim_threshold=jim.setThreshold(min=0,max=250,nodata=255)
         """
-<<<<<<< HEAD
-=======
-        # TODO: Pieter should finish this method
-        # pointOpThres(IMAGE *im, G_TYPE gt1, G_TYPE gt2, G_TYPE gbg, G_TYPE gfg)
-        # gt1=
-        self_jim_object.pointOpThres(gt1,gt2,gbg,gfg)
->>>>>>> 3d5b7ae1
         self._jim_object._set(self._jim_object.setThreshold(kwargs))