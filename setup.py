--- conflicted
+++ resolved
@@ -36,9 +36,5 @@
     license='GPLv3',
     packages=find_packages(exclude=['doc', 'tests']),
     include_package_data=True,
-<<<<<<< HEAD
-    install_requires=['numpy', 'xarray']
-=======
     install_requires=['numpy', 'rioxarray', 'xarray']
->>>>>>> 7dd708aa
 )