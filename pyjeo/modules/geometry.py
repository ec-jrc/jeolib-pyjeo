"""Module for operations working with the geometry of the Jim objects."""

import pyjeo as _pj
import os
import numpy

from collections import Iterable


# def append(jvec1, jvec2, output, **kwargs):
#     """Append JimVect object with another JimVect object.

#     :param jvec1: first JimVect
#     :param jvec2: second JimVect to append
#     :param output: output filename of JimVect object that is returned.
#         Use /vsimem for in memory vectors
#     :param oformat: output vector dataset format
#     """
#     kwargs.update({'output': output})
#     if isinstance(jvec2, _pj.JimVect):
#         avect = _pj.JimVect(jvec1, **kwargs)
#         avect._jipjimvect.append(jvec2._jipjimvect)
#         return _pj.JimVect(avect)
#     else:
#         raise TypeError('Error: can only join with JimVect object')


def band2plane(jim):
    """Convert 2-dimensional multi-band object to a 3-dimensional.

    The result will be a single band multi-plane object

    Example: convert a multi-band object with 12 bands to a 3-dimensional
    single band object with 12 planes::

        jim2d=pj.Jim('/path/to/multi/band/image.tif')
        jim2d.properties.nrOfBand()
        12
        jim2d.properties.nrOfPlane()
        1
        jim3d=pj.geometry.band2plane(jim2d)
        jim3d.properties.nrOfPlane()
        12
        jim3d.properties.nrOfBand()
        1

    Notice that a multi-band image can also be read directly as
    a multi-plane object::

        jim3d=pj.Jim('/path/to/multi/band/image.tif', band2plane=True)
        jim3d.properties.nrOfBand()
        1
        jim3d.properties.nrOfPlane()
        12

    """
    result = _pj.Jim(jim)
    result.geometry.band2plane()
    return result


def convexHull(jim_vect, output, **kwargs):
    """Create the convex hull on a JimVect object.

    :param jim_vect: JimVect object to be used for the hull generation
    :param output: output filename of JimVect object that is returned.
        Use /vsimem for in memory vectors
    :param kwargs: See table below

    +------------------+--------------------------------------------------+
    | key              | value                                            |
    +==================+==================================================+
    | oformat          | Output vector dataset format                     |
    +------------------+--------------------------------------------------+
    | co               | Creation option for output vector dataset        |
    +------------------+--------------------------------------------------+
    """
    kwargs.update({'output': output})

    avect = jim_vect._jipjimvect.convexHull(kwargs)

    pjvect = _pj.JimVect()
    pjvect._set(avect)

    return pjvect


def crop(jim_object, ulx=None, uly=None, ulz=None, lrx=None, lry=None,
         lrz=None, dx=None, dy=None, nogeo=False, **kwargs):
    """Subset raster dataset.

    Subset raster dataset according in spatial (subset region) domain

    :param jim_object: a Jim object
    :param ulx: Upper left x value of bounding box to crop
    :param uly: Upper left y value of bounding box to crop
    :param ulz: Upper left z value of bounding box to crop
    :param lrx: Lower right x value of bounding box to crop
    :param lry: Lower right y value of bounding box to crop
    :param lrz: Lower right y value of bounding box to crop
    :param dx: spatial resolution in x to crop (stride if nogeo is True)
    :param dy: spatial resolution in y to crop (stride if nogeo is True)
    :param nogeo: use image coordinates if True, default is spatial reference
        system coordinates

    see :py:meth:`~_Geometry.crop` for an example how to use this function
    """
    if ulz is not None or lrz is not None:
        assert len(kwargs) == 0, 'It is not supported to use both z coords ' \
                                 'and special cropping parameters'
        jim = _pj.Jim(jim_object)
        jim.geometry.crop(ulx, uly, ulz, lrx, lry, lrz, dx, dy, nogeo,
                          **kwargs)
        return jim
    elif len(kwargs) == 0:
        if nogeo:
            if ulx is None:
                ulx = 0
            if uly is None:
                uly = 0
            if lrx is None:
                lrx = jim_object.properties.nrOfCol()-1
            if lry is None:
                lry = jim_object.properties.nrOfRow()-1
            if dx is None:
                dx = 1
            if dy is None:
                dy = 1
        else:
            if ulx is None:
                ulx = jim_object.properties.getUlx()
            if uly is None:
                uly = jim_object.properties.getUly()
            if lrx is None:
                lrx = jim_object.properties.getLrx()
            if lry is None:
                lry = jim_object.properties.getLry()
            if dx is None:
                dx = jim_object.properties.getDeltaX()
            if dy is None:
                dy = jim_object.properties.getDeltaY()

        kwargs.update({'ulx': ulx})
        kwargs.update({'uly': uly})
        kwargs.update({'lrx': lrx})
        kwargs.update({'lry': lry})
        kwargs.update({'dx': dx})
        kwargs.update({'dy': dy})
        kwargs.update({'nogeo': nogeo})

        jim = _pj.Jim(_pj.geometry.cropPlane(jim_object, 0)._jipjim.crop(
            kwargs))
        for iplane in range(1, jim_object.properties.nrOfPlane()):
            jimplane = _pj.Jim(_pj.geometry.cropPlane(
                jim_object, iplane)._jipjim.crop(kwargs))
            jim.geometry.stackPlane(jimplane)
        return jim

    else:
        if nogeo:
            uli = ulx
            ulj = uly
            lri = lrx
            lrj = lry
            upperLeft = jim_object._jipjim.image2geo(ulx, uly)
            lowerRight = jim_object._jipjim.image2geo(lrx, lry)
            ulx = upperLeft[0]
            uly = upperLeft[1]
            lrx = lowerRight[0] + jim_object.properties.getDeltaX() / 2.0
            lry = lowerRight[1] - jim_object.properties.getDeltaY() / 2.0
            if dx is None:
                dx = 1
            if dy is None:
                dy = 1
        else:
            if ulx is None:
                ulx = jim_object.properties.getUlx()
            if uly is None:
                uly = jim_object.properties.getUly()
            if lrx is None:
                lrx = jim_object.properties.getLrx()
            if lry is None:
                lry = jim_object.properties.getLry()
            if dx is None:
                dx = jim_object.properties.getDeltaX()
            if dy is None:
                dy = jim_object.properties.getDeltaY()
        kwargs.update({'ulx': ulx})
        kwargs.update({'uly': uly})
        kwargs.update({'lrx': lrx})
        kwargs.update({'lry': lry})

        jim = _pj.Jim(_pj.geometry.cropPlane(jim_object, 0)._jipjim.crop(
            kwargs))
        for iplane in range(1, jim_object.properties.nrOfPlane()):
            jimplane = _pj.Jim(_pj.geometry.cropPlane(
                jim_object, iplane)._jipjim.crop(kwargs))
            jim.geometry.stackPlane(jimplane)
        return jim
        # return _pj.Jim(jim_object._jipjim.crop(kwargs))


def cropBand(jim_object, band):
    """Subset raster dataset.

    Subset raster dataset in spectral domain.

    :param jim_object: a Jim object
    :param band: List of band indices to crop (index is 0 based)
    :return: Cropped subimage as Jim instance

    Example:

    Crop the first three bands from raster dataset jim::

        jim=pj.Jim('/path/to/raster.tif')
        jim3=pj.geometry.cropBand(jim,band=[0,1,2])

    """
    return _pj.Jim(jim_object._jipjim.cropBand({'band': band}))


def cropOgr(jim_object, extent, **kwargs):
    """Subset raster dataset.

    Subset raster dataset in spatial domain defined by a vector dataset.

    :param jim_object: a Jim object
    :param extent: Get boundary from extent from polygons in vector file
    :param kwargs: See table below

    +------------------+------------------------------------------------------+
    | key              | value                                                |
    +==================+======================================================+
    | ln               | Layer name of extent to crop                         |
    +------------------+------------------------------------------------------+
    | eo               | Special extent options controlling rasterization     |
    +------------------+------------------------------------------------------+
    | crop_to_cutline  | The outside area will be set to no data (the value   |
    |                  | defined by the key 'nodata')                         |
    +------------------+------------------------------------------------------+
    | crop_in_cutline  | The inside area will be set to no data (the value    |
    |                  | defined by the key 'nodata')                         |
    +------------------+------------------------------------------------------+
    | dx               | Output resolution in x (default: keep original       |
    |                  | resolution)                                          |
    +------------------+------------------------------------------------------+
    | dy               | Output resolution in y (default: keep original       |
    |                  | resolution)                                          |
    +------------------+------------------------------------------------------+
    | nodata           | Nodata value to put in image if out of bounds        |
    +------------------+------------------------------------------------------+
    | align            | Align output bounding box to input image             |
    +------------------+------------------------------------------------------+

    .. note::
       Possible values for the key 'eo' are:

       ATTRIBUTE|CHUNKYSIZE|ALL_TOUCHED|BURN_VALUE_FROM|MERGE_ALG.

       For instance you can use 'eo':'ATTRIBUTE=fieldname'
    """
    jim = _pj.Jim(_pj.geometry.cropPlane(jim_object, 0)._jipjim.cropOgr(
        extent._jipjimvect, kwargs))
    for iplane in range(1, jim_object.properties.nrOfPlane()):
        jimplane = _pj.Jim(_pj.geometry.cropPlane(
            jim_object, iplane)._jipjim.cropOgr(extent._jipjimvect, kwargs))
        jim.geometry.stackPlane(jimplane)
    return jim


def cropPlane(jim_object, plane):
    """Subset raster dataset.

    Subset raster dataset in temporal domain.

    :param jim_object: a Jim object
    :param plane: List of plane indices to crop (index is 0 based)
    :return: Cropped subimage as Jim instance

    Example:

    Crop the first three planes from raster dataset jim::

        jim=pj.Jim('/path/to/raster.tif')
        jim3=pj.geometry.cropPlane(jim,plane=[0,1,2])

    """
    return _pj.Jim(jim_object._jipjim.cropPlane({'plane': plane}))


def geo2image(jim_object, x, y):
    """Convert georeferenced coordinates (column and row) to image coordinates.

    :param jim_object: a Jim object
    :param x: georeferenced coordinate in x according to the object spatial
        reference system
    :param y: georeferenced coordinate in y according to the object spatial
        reference system
    :return: image coordinates (row and column, starting from 0)

    Get column and row index (0 based) of some georeferenced coordinates
    x and y (in this case first pixel: 0, 0)::

      jim=pj.Jim('/path/to/raster.tif')
      x=jim.properties.getUlx()
      y=jim.properties.getUly()
      pj.geometry.geo2image(jim,x,y)
    """
    coords = jim_object._jipjim.geo2image(x, y)
    return [int(coords[0]), int(coords[1])]


def image2geo(jim_object, i, j):
    """Convert image coordinates (col and row) to georeferenced coordinates.

    :param jim_object: a Jim object
    :param i: image column number (starting from 0)
    :param j: image row number (starting from 0)
    :return: georeferenced coordinates according to the object spatial
        reference system

    Get upper left corner in georeferenced coordinates
    (in SRS of the Jim object)::

      jim=pj.Jim('/path/to/raster.tif')
      pj.geometry.image2geo(jim,0,0)

    """
    return jim_object._jipjim.image2geo(i, j)


def imageFrameAdd(jim_object, l=0, r=0, t=0, b=0, u=0, d=0, val=0):
    """Add an image frame and set its values to value val.

    :param jim_object: a Jim object
    :param l: width of left frame
    :param r: width of right frame
    :param t: width of top frame
    :param b: width of bottom frame
    :param u: width of upper frame
    :param d: width of lower frame
    :param val: value of frame
    :return: a Jim object
    """
    if jim_object.properties.nrOfBand() > 1:
        returnJim = None
        for band in range(0, jim_object.properties.nrOfBand()):
            if returnJim:
                jimband = _pj.geometry.cropBand(jim_object, band=band)
                jimband._jipjim.d_imageFrameAdd([l, r, t, b, u, d], val)
                returnJim.geometry.stackBand(jimband)
            else:
                returnJim = _pj.geometry.cropBand(jim_object, band=band)
                returnJim._jipjim.d_imageFrameAdd([l, r, t, b, u, d], val)
        return _pj.Jim(returnJim)
    else:
        return _pj.Jim(jim_object._jipjim.imageFrameAdd(
            [l, r, t, b, u, d], val))


def imageFrameSet(jim_object, l=0, r=0, t=0, b=0, u=0, d=0, val=0, band=None):
    """Set the values of the image frame to value val.

    :param jim_object: a Jim object
    :param l: width of left frame
    :param r: width of right frame
    :param t: width of top frame
    :param b: width of bottom frame
    :param u: width of upper frame
    :param d: width of lower frame
    :param val: value of frame
    :param band: List of band indices to crop (index is 0 based)
    :return: a Jim object
    """
    if band is None:
        return _pj.Jim(jim_object._jipjim.imageFrameSet(
            [l, r, t, b, u, d], val, -1))
    else:
        return _pj.Jim(jim_object._jipjim.imageFrameSet(
            [l, r, t, b, u, d], val, band))


def imageFrameSubtract(jim_object, l=0, r=0, t=0, b=0, u=0, d=0):
    """Subtract an image frame.

    :param jim_object: a Jim object
    :param l: width of left frame
    :param r: width of right frame
    :param t: width of top frame
    :param b: width of bottom frame
    :param u: width of upper frame
    :param d: width of lower frame
    :return: a Jim object
    """
    if jim_object.properties.nrOfBand() > 1:
        returnJim = None
        for band in range(0, jim_object.properties.nrOfBand()):
            if returnJim:
                jimband = _pj.geometry.cropBand(jim_object,
                                                band=band)
                jimband._jipjim.d_imageFrameSubtract([l, r, t, b, u, d])
                returnJim.geometry.stackBand(jimband)
            else:
                returnJim = _pj.geometry.cropBand(jim_object,
                                                  band=band)
                returnJim._jipjim.d_imageFrameSubtract(
                    [l, r, t, b, u, d])
        return _pj.Jim(returnJim)
    else:
        return _pj.Jim(jim_object._jipjim.imageFrameSubtract(
            [l, r, t, b, u, d]))


def imageInsert(jim_object, sec_jim_object, x, y, z, band=None):
    """Merge Jim instance with values of sec_jim_object in given coords.

    :param jim_object: a Jim object
    :param sec_jim_object: a Jim object
    :param x: x coordinate of 1st pixel
    :param y: y coordinate of 1st pixel
    :param z: z coordinate of 1st pixel
    :param band: List of band indices to insert (index is 0 based)
    :return: a Jim object
    """
    bands = []
    if band is None:
        bands = range(0, jim_object.properties.nrOfBand())
    else:
        bands.extend(band)

    returnJim = None

    for band in bands:
        if returnJim:
            jimband = jim_object._jipjim.imageInsert(
                sec_jim_object._jipjim, x, y, z, band)
            returnJim.geometry.stackBand(jimband)
        else:
            returnJim = jim_object._jipjim.imageInsert(
                sec_jim_object._jipjim, x, y, z, band)

    return _pj.Jim(returnJim)


def imageInsertCompose(jim_object, imlbl, im2, x, y, z, val, band=0):
    """Merge Jim instance with values of im2 if val of imlbl == val.

    :param jim_object: a Jim object
    :param imRaster_imlbl: a Jim object
    :param imRaster_im2: a Jim object
    :param x: x coordinate of 1st pixel
    :param y: y coordinate of 1st pixel
    :param z: z coordinate of 1st pixel
    :param val: integer for label value
    :param band: List of band indices to crop (index is 0 based)
    :return: a Jim object
    """
    bands = []
    if band is None:
        bands = range(0, jim_object.properties.nrOfBand())
    else:
        try:
            bands.extend(band)
        except TypeError:
            bands.append(band)

    returnJim = None

    for band in bands:
        if returnJim:
            jimband = jim_object._jipjim.imageInsertCompose(
                imlbl._jipjim, im2._jipjim, x, y, z, val, band)
            returnJim.geometry.stackBand(jimband)
        else:
            returnJim = jim_object._jipjim.imageInsertCompose(
                imlbl._jipjim, im2._jipjim, x, y, z, val, band)

    return _pj.Jim(returnJim)


def intersect(jvec, jim, output, **kwargs):
    """Intersect JimVect object with Jim object.

    Return only those features with an intersect

    :param jvec: JimVect object to intersect
    :param jim: Jim object with which to intersect
    :param output: output filename of JimVect object that is returned.
        Use /vsimem for in memory vectors
    :param kwargs: See table below
    :return: intersected JimVect object

    +------------------+------------------------------------------------------+
    | key              | value                                                |
    +==================+======================================================+
    | oformat          | Output vector dataset format                         |
    +------------------+------------------------------------------------------+
    | co               | Creation option for output vector dataset            |
    +------------------+------------------------------------------------------+

    Example: intersect a sample with a Jim object::

      jim = pj.Jim('/path/to/raster.tif')
      v = pj.JimVect('/path/to/vector.sqlite')
      sampleintersect = pj.geometry.intersect(
          v, jim, output='/vsimem/intersect', oformat='SQLite',
          co=['OVERWRITE=YES'])
      sampleintersect.io.write('/path/to/output.sqlite')

    """
    kwargs.update({'output': output})
    if isinstance(jim, _pj.Jim):
        avect = jvec._jipjimvect.intersect(jim._jipjim, kwargs)
        pjvect = _pj.JimVect()
        pjvect._set(avect)
        return pjvect
    else:
        raise TypeError('Error: can only intersect with Jim object')


def join(jvec1, jvec2, output, **kwargs):
    """Join JimVect object with another JimVect object.

    A key field is used to find corresponding features in both objects.

    :param jvec: first JimVect object to join
    :param jvec: second JimVect object to join
    :param output: output filename of JimVect object that is returned.
        Use /vsimem for in memory vectors
    :param kwargs: See table below
    :return: joined JimVect object

    +------------------+--------------------------------------------------+
    | key              | value                                            |
    +==================+==================================================+
    | key              | Key(s) used to join (default is fid)             |
    +------------------+--------------------------------------------------+
    | method           | Join method: "INNER","OUTER_LEFT","OUTER_RIGHT", |
    |                  | "OUTER_FULL". (default is INNER)                 |
    +------------------+--------------------------------------------------+
    | oformat          | Output vector dataset format                     |
    +------------------+--------------------------------------------------+
    | co               | Creation option for output vector dataset        |
    +------------------+--------------------------------------------------+

    .. |inner| image:: figures/join_inner.png
         :width: 20 %
    .. |outer_left| image:: figures/join_outer_left.png
         :width: 20 %
    .. |outer_right| image:: figures/join_outer_right.png
         :width: 20 %
    .. |outer_full| image:: figures/join_outer_full.png
         :width: 20 %

    The join methods currently supported are:

        :INNER |inner|: join two JimVect objects, keeping only those \
                        features for which identical keys in both objects \
                        are found
        :OUTER_LEFT |outer_left|: join two JimVect objects, keeping all \
                                  features from first object
        :OUTER_RIGHT |outer_right|: join two JimVect objects, keeping all \
                                    features from second object
        :OUTER_FULL |outer_full|: join two JimVect objects, keeping all \
                                  features from both objects

    Example: join two vectors, based on the key 'id', which is a common
    field shared between v1 and v2. Use OUTER_FULL as the join method::

      v1 = pj.JimVect('/path/to/vector1.sqlite')
      v2 = pj.JimVect('/path/to/vector2.sqlite')
      v3 = pj.geometry.join(
          v1, v2, '/tmp/test.sqlite', oformat='SQLite',
          co=['OVERWRITE=YES'], key=['id'], method='OUTER_FULL')
    """
    kwargs.update({'output': output})
    if isinstance(jvec1, _pj.JimVect) and isinstance(jvec2, _pj.JimVect):
        avect = jvec1._jipjimvect.join(jvec2._jipjimvect, kwargs)
        pjvect = _pj.JimVect()
        pjvect._set(avect)
        return pjvect
    else:
        raise TypeError('Error: can only join two JimVect objects')


def magnify(jim_object, n):
    """Magnify the image.

    :param jim_object: a Jim object
    :param n: a positive integer for magnifying size by pixel replication
    :return: a Jim object containing the magnified image
    """
    if jim_object.properties.nrOfBand() > 1:
        returnJim = None
        for band in range(0, jim_object.properties.nrOfBand()):
            if returnJim:
                jimband = _pj.geometry.cropBand(jim_object,
                                                band=band)
                jimband = _pj.Jim(jimband._jipjim.imageMagnify(n))

                returnJim.geometry.stackBand(jimband)
            else:
                returnJim = _pj.Jim(_pj.geometry.cropBand(
                    jim_object, band=band)._jipjim.imageMagnify(n))

        return returnJim
    else:
        return _pj.Jim(jim_object._jipjim.imageMagnify(n))


def plane2band(jim):
    """Convert 3-dimensional single-band object to a 2-dimensional
    multi-band object.

    The result will be a multi-band single plane object

    Example: convert a single band object with 12 planes to a 2-dimensional
    multi-band object with 1 plane::

        jim3d=pj.Jim('/path/to/multi/band/image.tif',band2plane=True)
        jim3d.properties.nrOfBand()
        1
        jim3d.properties.nrOfPlane()
        12
        jim2d=pj.geometry.plane2band(jim3d)
        jim2d.properties.nrOfPlane()
        1
        jim2d.properties.nrOfBand()
        12

    """
    result = None
    for iplane in range(0, jim.properties.nrOfPlane()):
        jim_plane = _pj.geometry.cropPlane(jim, iplane)
        if result is None:
            result = jim_plane
        else:
            result.geometry.stackBand(jim_plane)
    return result


def plotLine(jim_object, x1, y1, x2, y2, val):
    """Draw a line from [x1, y1] to [x2, y2] by setting pixels of Jim to val.

    :param jim_object: a Jim object
    :param x1: an integer for x-coordinate of 1st point
    :param y1: an integer for y-coordinate of 1st point
    :param x2: an integer for x-coordinate of 2nd point
    :param y2: an integer for y-coordinate of 2nd point
    :return: a Jim object
    """
    return _pj.Jim(jim_object._jipjim.plotLine(x1, y1, x2, y2, val))


def polygonize(jim_object, output, **kwargs):
    """Polygonize Jim object based on GDALPolygonize.

    :param jim_object: a Jim object
    :param output: output filename of JimVect object that is returned.
        Use /vsimem for in memory vectors
    :param kwargs: See table below
    :return: JimVect object with polygons

    +------------------+------------------------------------------------------+
    | key              | value                                                |
    +==================+======================================================+
    | ln               | Output layer name                                    |
    +------------------+------------------------------------------------------+
    | oformat          | Output vector dataset format                         |
    +------------------+------------------------------------------------------+
    | co               | Creation option for output vector dataset            |
    +------------------+------------------------------------------------------+
    | name             | Field name of the output layer (default is DN)       |
    +------------------+------------------------------------------------------+
    | nodata           | Disgard this nodata value when creating polygons     |
    +------------------+------------------------------------------------------+
    | mask             | mask with identical geometry as input raster object  |
    |                  | (zero is invalid, non-zero is valid)                 |
    +------------------+------------------------------------------------------+
    """
    kwargs.update({'output': output})

    if isinstance(jim_object, _pj.Jim):
        mask = kwargs.pop('mask', None)
        if mask is not None:
            if isinstance(mask, _pj.Jim):
                avect = jim_object._jipjim.polygonize(kwargs,
                                                      mask._jipjim)
            else:
                raise TypeError('Error: mask should be of Jim type')
        else:
            avect = jim_object._jipjim.polygonize(kwargs)
        pjvect = _pj.JimVect()
        pjvect._set(avect)
        return pjvect
    else:
        raise TypeError('Error: can only polygonize Jim object')


# def rasterize(jim_object, jim_vect, burnValue=1,eo=['ALL_TOUCHED'],ln=None):
#     """Rasterize Jim object based on GDALRasterizeLayersBuf

#     :param jim_object: a template Jim object
#     :param jim_vect: JimVect object that needs to be polygonized
#     :param burnValue: burn value
#     :param eo: option (default is ALL_TOUCHED)
#     :param ln: layer names (optional)
#     :return: rasterized Jim object

#     .. note::
#        Possible values for the key 'eo' are:

#        ATTRIBUTE|CHUNKYSIZE|ALL_TOUCHED|BURN_VALUE_FROM|MERGE_ALG.

#        For instance you can use 'eo':'ATTRIBUTE=fieldname'
#     """
#     if not isinstance(jim_object, _pj.Jim):
#         raise TypeError('Error: template must be a Jim object')
#     if not isinstance(jim_vect, _pj.JimVect):
#         raise TypeError('Error: can only rasterize a JimVect')

#     ajim=_pj.Jim(jim_object)
#     kwargs={}
#     kwargs.update({'burn':float(burnValue)})
#     kwargs.update({'eo':eo})
#     kwargs.update({'ln':ln})
#     ajim._jipjim.d_rasterizeBuf(item._jipjimvect,kwargs)
#     return ajim


def reducePlane(jim, rule='max', ref_band=None, nodata=None):
    """Reduce planes of Jim object.

    :param jim: jim object on which to reduce planes
    :param rule: rule to reduce (max, min, mean, median)
    :param ref_band: band on which to apply rule
        (default is to check all bands)
    :param nodata: value to ignore when applying rule
    :return: reduced single plane jim object
    """
    if jim.properties.nrOfPlane() < 2:
        print("Warning: single plane, no reduction is performed")
        return None

    jimreduced = _pj.geometry.cropPlane(jim, 0)
    if rule in ('mean', 'avg', 'median'):
        theType = jim.properties.getDataType()
        if nodata is not None and theType not in ('GDT_Float32',
                                                  'GDT_Float64'):
            jim.pixops.convert(otype='GDT_Float32')
        if ref_band is not None:
            mask = _pj.geometry.cropBand(jim, band=ref_band)
        if rule == 'mean' or rule == 'avg':
            for iband in range(0, jim.properties.nrOfBand()):
                if nodata is not None:
                    if ref_band is None:
                        jim.np(iband)[jim.np(iband) == nodata] = numpy.nan
                        jimreduced.np(iband)[:] = numpy.nanmean(jim.np(iband),
                                                                axis=0)
                        jim.np(iband)[jim.np(iband) == numpy.nan] = nodata
                    else:
                        jim.np(iband)[mask.np() == nodata] = numpy.nan
                        jimreduced.np(iband)[:] = numpy.nanmean(jim.np(iband),
                                                                axis=0)
                        jim.np(iband)[mask.np() == nodata] = nodata
                else:
                    jimreduced.np(iband)[:] = numpy.mean(jim.np(iband), axis=0)
        if rule == 'median':
            for iband in range(0, jim.properties.nrOfBand()):
                if nodata is not None:
                    if ref_band is None:
                        jim.np(iband)[jim.np(iband) == nodata] = numpy.nan
                        jimreduced.np(iband)[:] = numpy.nanmedian(
                            jim.np(iband), axis=0)
                        jim.np(iband)[jim.np(iband) == numpy.nan] = nodata
                    else:
                        jim.np(iband)[mask.np() == nodata] = numpy.nan
                        jimreduced.np(iband)[:] = numpy.nanmedian(
                            jim.np(iband), axis=0)
                        jim.np(iband)[mask.np() == nodata] = nodata
                else:
                    jimreduced.np(iband)[:] = numpy.median(jim.np(iband),
                                                           axis=0)
        if nodata is not None:
            if theType not in ('GDT_Float32', 'GDT_Float64'):
                jimreduced.pixops.convert(otype=theType)
                jim.pixops.convert(otype=theType)
    else:
        if ref_band is not None:
            maskreduced = _pj.geometry.cropBand(jimreduced, ref_band)
    for iplane in range(1, jim.properties.nrOfPlane()):
        jimplane = _pj.geometry.cropPlane(jim, iplane)
        if ref_band is not None:
            maskplane = _pj.geometry.cropBand(jimplane, ref_band)
        if rule == 'max':
            if nodata is not None:
                if ref_band is not None:
                    themask = ((maskreduced < maskplane) |
                               (maskreduced == nodata)) & (maskplane != nodata)
                    jimreduced[themask] = jimplane
                    maskreduced[themask] = maskplane
                else:
                    raise Exception('Error: use ref_band option for nodata')
            else:
                if ref_band is not None:
                    jimreduced[maskreduced < maskplane] = jimplane
                    maskreduced[maskreduced < maskplane] = maskplane
                else:
                    jimreduced[jimreduced < jimplane] = jimplane
        elif rule == 'min':
            if nodata is not None:
                if ref_band is not None:
                    themask = ((maskreduced > maskplane) |
                               (maskreduced == nodata)) & (maskplane != nodata)
                    jimreduced[themask] = jimplane
                    maskreduced[themask] = maskplane
                else:
                    raise Exception('Error: use ref_band option for nodata')
            else:
                if ref_band is not None:
                    jimreduced[maskreduced > maskplane] = jimplane
                    maskreduced[maskreduced > maskplane] = maskplane
                else:
                    jimreduced[jimreduced > jimplane] = jimplane

    return jimreduced


def stackBand(jim_object, jim_other=None, band=None):
    """Stack bands from raster datasets into new multiband Jim object.

    :param jim_object: a Jim or JimList object used for stacking the bands
    :param jim_other: a Jim object or jimlist from which to copy bands
        (optional)
    :param band: List of band indices to stack (index is 0 based).
        Default is to stack all bands.
    :return: Jim object with stacked bands

    Append all the bands of jim1 to jim0::

        jim0=pj.Jim('/path/to/raster0.tif')
        jim1=pj.Jim('/path/to/raster1.tif')
        jim_stacked=pj.geometry.stackBand(jim0,jim1)

    Stack all bands of the JimList, returning a multi-band Jim object::

        jim0=pj.Jim('/path/to/raster0.tif')
        jim1=pj.Jim('/path/to/raster1.tif')
        jimlist=pj.JimList([jim0,jim1])
        jim_stacked=pj.geometry.stackBand(jimlist)

    Append the first three bands of raster dataset jim1 to the image jim0::

        jim0=pj.Jim('/path/to/raster0.tif')
        jim1=pj.Jim('/path/to/raster1.tif')
        jim_stacked=pj.geometry.stackBand(jim0,jim1,band=[0,1,2])

    """
    if isinstance(jim_object, _pj.JimList):
        if band:
            retJim = _pj.Jim(jim_object._jipjimlist.stackBand({'band': band}))
        else:
            retJim = _pj.Jim(jim_object._jipjimlist.stackBand())

        if isinstance(jim_other, _pj.Jim):
            if band:
                return retJim.geometry.stackBand(jim_other, band=band)
            else:
                retJim.geometry.stackBand(jim_other)
        elif isinstance(jim_other, list):
            if band:
                jim_to_stack = _pj.Jim(
                    jim_other._jipjimlist.stackBand({'band': band}))
            else:
                jim_to_stack = _pj.Jim(jim_other._jipjimlist.stackBand())

            retJim = _pj.Jim(retJim._jipjim.stackBand(
                jim_to_stack._jipjim))

        return retJim
    elif isinstance(jim_object, _pj.Jim):
        if not isinstance(jim_other, list):
            jim_other = [jim_other]

        for jim in jim_other:
            if band:
                jim_object = _pj.Jim(jim_object._jipjim.stackBand(
                    jim._jipjim, {'band': band}))
            else:
                jim_object = _pj.Jim(jim_object._jipjim.stackBand(
                    jim._jipjim))

        return jim_object
    else:
        raise TypeError('Error: expected a Jim object')


def stackPlane(jim_object, jim_other=None, plane=None):
    """Stack planes from raster datasets into new multiplane Jim object.

    :param jim_object: a Jim or JimList object used for stacking the planes
    :param jim_other: a Jim object or jimlist from which to copy planes
        (optional)
    :return: Jim object with stacked planes

    Append all the planes of jim1 to jim0::

        jim0=pj.Jim('/path/to/raster0.tif')
        jim1=pj.Jim('/path/to/raster1.tif')
        jim_stacked=pj.geometry.stackPlane(jim0,jim1)

    Stack all planes of the JimList, returning a multi-plane Jim object::

        jim0=pj.Jim('/path/to/raster0.tif')
        jim1=pj.Jim('/path/to/raster1.tif')
        jimlist=pj.JimList([jim0,jim1])
        jim_stacked=pj.geometry.stackPlane(jimlist)
    """
    if isinstance(jim_object, _pj.JimList):
        retJim = _pj.Jim(jim_object._jipjimlist.stackPlane())
        if isinstance(jim_other, _pj.Jim):
            retJim.geometry.stackPlane(jim_other)
            return retJim
        else:
            return retJim
    elif isinstance(jim_object, _pj.Jim):
        retJim = _pj.Jim(jim_object)
        if not isinstance(jim_other, list):
            jim_other = [jim_other]

        for jim in jim_other:
            retJim.geometry.stackPlane(jim_other)

        return retJim
    else:
        raise TypeError('Error: expected a Jim object')


def warp(jim_object, t_srs, **kwargs):
    """Warp a raster dataset to a target spatial reference system.

    :param jim_object: a Jim object
    :param t_srs: Target spatial reference system
    :param kwargs: See table below
    :return: Cropped subimage as Jim instance

    +----------+---------------------------------------------------------------------------------------------+
    | key      | value                                                                                       |
    +==========+=============================================================================================+
    | s_srs    | Source spatial reference system (default is to read                                         |
    |          | from input)                                                                                 |
    +----------+---------------------------------------------------------------------------------------------+
    | resample | Resample algorithm used for reading pixel data in                                           |
    |          | case of interpolation                                                                       |
    |          | (default: GRIORA_NearestNeighbour). Check                                                   |
    |          | https://gdal.org/api/raster_c_api.html?highlight=griora_nearestn#_CPPv418GDALRIOResampleAlg |
    |          | for available options.                                                                      |
    +----------+---------------------------------------------------------------------------------------------+
    | nodata   | Nodata value to put in image if out of bounds                                               |
    +----------+---------------------------------------------------------------------------------------------+

    Example:

    Read a raster dataset from disk and warp to the target spatial reference
    system::

        jim = pj.Jim('/path/to/file.tif')
        jim_warped=pj.geometry.warp(jim, 'epsg:3035')

    Read a raster dataset from disk that is in lat lon (epsg:4326), select
    a bounding box in a different spatial reference system (epsg:3035).
    Notice the raster dataset read is still in the original
    projection (epsg:4326). Then warp the raster dataset to the target
    spatial reference system (epsg:3035)::

        jim = pj.Jim('/path/to/file.tif', t_srs='epsg:3035', ulx=1000000,
                     uly=4000000, lrx=1500000, lry=3500000)
        jim_warped=pj.geometry.warp(jim, 'epsg:3035', s_srs='epsg:4326')

    """
    kwargs.update({'t_srs': t_srs})

    jim = _pj.Jim(_pj.geometry.cropPlane(jim_object, 0)._jipjim.warp(kwargs))
    for iplane in range(1, jim_object.properties.nrOfPlane()):
        jimplane = _pj.Jim(_pj.geometry.cropPlane(jim_object,
                                                  iplane)._jipjim.warp(kwargs))
        jim.geometry.stackPlane(jimplane)
    return jim
    # return _pj.Jim(jim_object._jipjim.warp(kwargs))


class _Geometry():
    """Define all Geometry methods."""

    def __init__(self):
        """Initialize the module."""
        pass

    def _set_caller(self, caller):
        self._jim_object = caller

    def aggregate_vector(self, jvec, rule, output, **kwargs):
        """Extract pixel values from raster image based on a vector dataset.

        :param jvec: reference JimVect instance
        :param rule: Rule how to calculate zonal statistics per feature
            (see list of :ref:`supported rules <extract_rules>`)
        :param output: Name of the output vector dataset in which the zonal
            statistics will be saved
        :param kwargs: See table below
        :return: A VectorOgr with the same geometry as the sample vector
            dataset and an extra field for each of the calculated raster value
            (zonal) statistics. The same layer name(s) of the sample will be
            used for the output vector dataset


        +------------------+--------------------------------------------------+
        | key              | value                                            |
        +==================+==================================================+
        | copy             | Copy these fields from the sample vector dataset |
        |                  | (default is to copy all fields)                  |
        +------------------+--------------------------------------------------+
        | label            | Create extra field named 'label' with this value |
        +------------------+--------------------------------------------------+
        | fid              | Create extra field named 'fid' with this field   |
        |                  | identifier (sequence of features)                |
        +------------------+--------------------------------------------------+
        | band             | List of bands to extract (0 indexed). Default is |
        |                  | to use extract all bands                         |
        +------------------+--------------------------------------------------+
        | bandname         | List of band name corresponding to list of bands |
        |                  | to extract                                       |
        +------------------+--------------------------------------------------+
        | planename        | List of plane names corresponding to list of     |
        |                  | planes to extract                                |
        +------------------+--------------------------------------------------+
        | startband        | Start band sequence number (0 indexed)           |
        +------------------+--------------------------------------------------+
        | endband          | End band sequence number (0 indexed)             |
        +------------------+--------------------------------------------------+
        | plane            | List of planes to extract (0 indexed). Default is|
        |                  | to use extract all planes                        |
        +------------------+--------------------------------------------------+
        | planename        | List of plane name corresponding to list of      |
        |                  | planes to extract                                |
        +------------------+--------------------------------------------------+
        | oformat          | Output vector dataset format                     |
        +------------------+--------------------------------------------------+
        | co               | Creation option for output vector dataset        |
        +------------------+--------------------------------------------------+

        .. _extract_rules:

        :Supported rules to extract:

        +------------------+--------------------------------------------------+
        | rule             | description                                      |
        +==================+==================================================+
        | point            | extract a single pixel within the polygon or on  |
        |                  | each point feature                               |
        +------------------+--------------------------------------------------+
        | allpoints        | Extract all pixel values covered by the polygon  |
        +------------------+--------------------------------------------------+
        | centroid         | Extract pixel value at the centroid of           |
        |                  | the polygon                                      |
        +------------------+--------------------------------------------------+
        | mean             | Extract average of all pixel values within the   |
        |                  | polygon                                          |
        +------------------+--------------------------------------------------+
        | stdev            | Extract standard deviation of all pixel values   |
        |                  | within the polygon                               |
        +------------------+--------------------------------------------------+
        | median           | Extract median of all pixel values within        |
        |                  | the polygon                                      |
        +------------------+--------------------------------------------------+
        | min              | Extract minimum value of all pixels within       |
        |                  | the polygon                                      |
        +------------------+--------------------------------------------------+
        | max              | Extract maximum value of all pixels within       |
        |                  | the polygon                                      |
        +------------------+--------------------------------------------------+
        | sum              | Extract sum of the values of all pixels within   |
        |                  | the polygon                                      |
        +------------------+--------------------------------------------------+
        | mode             | Extract the mode of classes within the polygon   |
        |                  | (classes must be set with the option class)      |
        +------------------+--------------------------------------------------+
        | proportion       | Extract proportion of class(es) within           |
        |                  | the polygon                                      |
        |                  | (classes must be set with the option class)      |
        +------------------+--------------------------------------------------+
        | count            | Extract count of class(es) within the polygon    |
        |                  | (classes must be set with the option class)      |
        +------------------+--------------------------------------------------+
        | percentile       | Extract percentile as defined by option perc     |
        |                  | (e.g, 95th percentile of values covered by       |
        |                  | polygon)                                         |
        +------------------+--------------------------------------------------+


        .. note::
            To ignore some pixels from the extraction process, see list
            of :ref:`mask <extract_mask>` key values:

        .. _extract_mask:

        :Supported key values to mask pixels that must be ignored in \
        the extraction process:

        +------------------+--------------------------------------------------+
        | key              | value                                            |
        +==================+==================================================+
        | srcnodata        | List of nodata values not to extract             |
        +------------------+--------------------------------------------------+
        | buffer           | Buffer (in geometric units of raster dataset).   |
        |                  | Use neg. value to exclude pixels within buffer   |
        +------------------+--------------------------------------------------+
        | bndnodata        | List of band in input image to check if pixel is |
        |                  | valid (used for srcnodata)                       |
        +------------------+--------------------------------------------------+
        | mask             | Use the the specified file as a validity mask    |
        +------------------+--------------------------------------------------+
        | mskband          | Use the the specified band of the mask file      |
        |                  | defined                                          |
        +------------------+------------------------------------------------  +
        | msknodata        | List of mask values not to extract               |
        +------------------+--------------------------------------------------+
        | threshold        | Maximum number of features to extract. Use       |
        |                  | percentage value as string                       |
        |                  | (e.g., '10%') or integer value for absolute      |
        |                  | threshold                                        |
        +------------------+--------------------------------------------------+

        Example:

        Extract the mean value of the pixels within the polygon of the provided
        reference vector. Exclude the pixels within a buffer of 10m of
        the polygon boundary. Use a temporary vector in memory for
        the calculation. Then write the result to the final destination
        on disk::

            reference = pj.JimVect('/path/to/reference.sqlite')
            jim0 = pj.Jim('/path/to/raster.tif')
            v = jim0.geometry.aggregateVector(
                reference, buffer=-10, rule=['mean'],
                output='/vsimem/temp.sqlite', oformat='SQLite')
            v.write('/path/to/output.sqlite)

        """
        # make list of rules
        rules = []
        if rule:
            for irule in rule:
                rules.append(irule)

        kwargs.update({'output': output})
        kwargs.update({'rule': rules})
        if 'threshold' in kwargs:
            if '%' in kwargs['threshold']:
                kwargs['threshold'] = float(kwargs['threshold'].strip('%'))
            else:
                kwargs['threshold'] = -kwargs['threshold']

        bandnames = kwargs.pop('bandname', None)
        if bandnames is None:
            bandnames = ['b'+str(iband) for iband in range(
                0, self._jim_object.properties.nrOfBand())]

        planenames = kwargs.pop('planename', None)
        if planenames is None:
            planenames = ['t'+str(iplane) for iplane in range(
                0, self._jim_object.properties.nrOfPlane())]

        if jvec is None:
            raise AttributeError('Error: missing jvec option')

        if self._jim_object.properties.nrOfPlane() > 1:
            plane = kwargs.pop('plane', None)
            if plane is None:
                plane = range(0, self._jim_object.properties.nrOfPlane())
            else:
                for iplane in plane:
                    if iplane >= self._jim_object.properties.nrOfPlane():
                        raise AttributeError(
                            'Error: illegal plane {}'.format(iplane))
            if len(planenames) != self._jim_object.properties.nrOfPlane():
                raise AttributeError(
                    'Error: number of planes does not correspond to planename')

            if jvec.properties.getLayerCount() > 1:
                raise AttributeError(
                    'Error: multiple layers not supported when aggregating '
                    'vectors over multi-plane raster datasets, please use '
                    'single layer vector object')
        else:
            plane = [0]
            planenames = None

        if len(plane) == 1:
            if '/' not in kwargs['output']:
                kwargs['output'] = os.path.join('/vsimem/', kwargs['output'])
            if self._jim_object.properties.nrOfPlane() == 1:
                avect = self._jim_object.geometry.extractOgr(jvec, **kwargs)
            else:
                avect = _pj.geometry.cropPlane(
                    self, plane[0])._jim_object.geometry.extractOgr(jvec,
                                                                    **kwargs)
            avect.io.write()
            avect.io.close()

            pjvect = _pj.JimVect(kwargs['output'])
            pjvect._set(avect)
            return pjvect

        intersectfn = '/vsimem/sampleintersect.sqlite'
        sampleintersect = _pj.geometry.intersect(
            jvec, self._jim_object, output=intersectfn, oformat='SQLite',
            co=['OVERWRITE=YES'])
        if sampleintersect.properties.isEmpty():
            sampleintersect.io.close()
            raise ValueError('intersect is empty')
        else:
            sampleintersect.io.write()

        firstExtract = True
        joinfn = None

        vsioutput = os.path.join('/vsimem', 'aggregate_polygon.sqlite')
        for iplane in range(0, len(plane)):
            ibandnames = []
            try:
                for band in bandnames:
                    if len(rules) > 1:
                        # rules are automatically pre-pended in extractogr
                        ibandnames.append(
                            '_' + planenames[iplane] + '_' + band)
                    else:
                        ibandnames.append(
                            rules[0] + '_' + planenames[iplane] + '_' + band)

                fieldnames = sampleintersect.properties.getFieldNames()

                try:
                    if 'buffer' in kwargs:
                        jim = _pj.geometry.cropPlane(self._jim_object,
                                                     plane[iplane])
                        v = jim.geometry.extractOgr(
                            sampleintersect, rule=rules, output=vsioutput,
                            oformat='SQLite', co=['OVERWRITE=YES'],
                            bandname=ibandnames, copy=fieldnames, fid='fid',
                            buffer=kwargs['buffer'])
                    else:
                        jim = _pj.geometry.cropPlane(self._jim_object,
                                                     plane[iplane])
                        v = jim.geometry.extractOgr(
                            sampleintersect, rule=rules, output=vsioutput,
                            oformat='SQLite', co=['OVERWRITE=YES'],
                            bandname=ibandnames, copy=fieldnames, fid='fid')
                    if v.properties.isEmpty():
                        v.io.close()
                except:
                    print("no coverage for plane {}, continue with next "
                          "product".format(planenames[iplane]))
                    if v:
                        v.io.close()
                    continue
                if not v.properties.isEmpty():
                    v.io.write()
                    # join vectors
                    if '/' not in output:
                        joinfn = os.path.join('/vsimem/', output)
                    else:
                        joinfn = output
                    # joinfn='/vsimem/vjoin.sqlite'

                    if firstExtract:
                        vjoin = _pj.JimVect(v, output=joinfn,
                                            co='OVERWRITE=YES')
                        vjoin.io.write()
                        vjoin.io.close()
                        firstExtract = False
                    else:
                        vprev = _pj.JimVect(joinfn)
                        vjoin = _pj.geometry.join(
                            vprev, v, joinfn, oformat='SQLite',
                            co=['OVERWRITE=YES'], key=['fid'],
                            method='OUTER_FULL')
                        vjoin.io.write()
                        vjoin.io.close()
                    v.io.close()
                else:
                    v.io.close()
            except:
                print("raised exception dataset in for plane {}".format(
                    planenames[iplane]))
                continue

        sampleintersect.io.close()
        if joinfn:
            v = _pj.JimVect(joinfn)
            return v
        else:
            print("Error: joinfn is None, no valid features found")
            raise ValueError('Error: joinfn is None, no valid features found')

    def band2plane(self):
        """Convert 2-dimensional multi-band object to a 3-dimensional.

        The result will be a single band multi-plane object

        Example: convert a multi-band object with 12 bands to a 3-dimensional
        single band object with 12 planes::

           jim=pj.Jim('/path/to/multi/band/image.tif')
           jim.properties.nrOfBand()
           12
           jim.properties.nrOfPlane()
           1
           jim.geometry.band2plane()
           jim.properties.nrOfPlane()
           12
           jim.properties.nrOfBand()
           1

        Notice that a multi-band image can also be read directly as
        a multi-plane object::

           jim=pj.Jim('/path/to/multi/band/image.tif',band2plane=True)
           jim.properties.nrOfBand()
           1
           jim.properties.nrOfPlane()
           12

        """
        self._jim_object._jipjim.d_band2plane()

    def crop(self, ulx=None, uly=None, ulz=None, lrx=None, lry=None,
             lrz=None, dx=None, dy=None, nogeo=False, **kwargs):
        """Subset raster dataset.

        Subset raster dataset according in spatial (subset region) domain

        :param ulx: Upper left x value of bounding box to crop
        :param uly: Upper left y value of bounding box to crop
        :param ulz: Upper left z value of bounding box to crop
        :param lrx: Lower right x value of bounding box to crop
        :param lry: Lower right y value of bounding box to crop
        :param lrz: Lower right y value of bounding box to crop
        :param dx: spatial resolution in x to crop (stride if nogeo is True)
        :param dy: spatial resolution in y to crop (stride if nogeo is True)
        :param nogeo: use image coordinates if True, default is spatial
            reference system coordinates
        :param nodata: set no data in case the specified bounding box is not
            within the object boundaries (default is 0)

        Example:

        Crop bounding box in georeferenced coordinates::

            jim=pj.Jim('/path/to/raster.tif')
            jim.crop(ulx=1000000,uly=5000000,lrx=2000000,lry=4000000,
                     dx=1000,dy=1000)

        Crop bounding box in image coordinates (starting from upper left pixel
        coordinate 0, 0). For instance, get first 10 columns in first 10 rows::

            jim=pj.Jim('/path/to/raster.tif')
            jim.crop(ulx=0,uly=0,lrx=10,lry=10, nogeo=True)

        Notice that for this case, a more pythonic way to is available
        via :ref:`indexing`::

            jim0[0:10,0:10]

        However, crop can also be used to enlarge a Jim object. For instance,
        to add a border of one pixel use::

            jim=pj.Jim('/path/to/raster.tif')
            jim.geometry.crop(ulx=-1,uly=-1,lrx=jim.properties.nrOfCol()+1,
                              lry=jim.properties.nrOfRow()+1,nogeo=True)

        """
        if ulz is not None or lrz is not None:
            assert len(kwargs) == 0, \
                'It is not supported to use both z coords and special ' \
                'cropping parameters'
            gt = self._jim_object.properties.getGeoTransform()
            nr_of_cols = self._jim_object.properties.nrOfCol()
            nr_of_rows = self._jim_object.properties.nrOfRow()
            if nogeo:
                if ulx is None:
                    ulx = 0
                if uly is None:
                    uly = 0
                if lrx is None:
                    lrx = self._jim_object.properties.nrOfCol()
                if lry is None:
                    lry = self._jim_object.properties.nrOfRow()
                if dx is None:
                    dx = 1
                if dy is None:
                    dy = 1
                uli = ulx
                ulj = uly
                lri = lrx
                lrj = lry
                upperLeft = self._jim_object.geometry.image2geo(float(ulx),
                                                                float(uly))
                lowerRight = self._jim_object.geometry.image2geo(float(lrx),
                                                                 float(lry))
                ulx = upperLeft[0]
                uly = upperLeft[1]
            else:
                upperLeftImage = self._jim_object.geometry.geo2image(ulx, uly)
                uli = upperLeftImage[0]
                ulj = upperLeftImage[1]
                lowerRightImage = self._jim_object.geometry.geo2image(lrx, lry)
                lri = lowerRightImage[0]
                lrj = lowerRightImage[1]
            for iband in range(0, self._jim_object.properties.nrOfBand()):
                self._jim_object._jipjim.d_imageFrameSubtract([
                    uli, nr_of_cols - lri,
                    ulj, nr_of_rows - lrj,
                    ulz, self._jim_object.properties.nrOfPlane() - lrz])
            gt[0] = ulx
            gt[3] = uly
            self._jim_object.properties.setGeoTransform(gt)
        else:
            if nogeo:
                if ulx is None:
                    ulx = 0
                if uly is None:
                    uly = 0
                if lrx is None:
                    lrx = self._jim_object.properties.nrOfCol()
                if lry is None:
                    lry = self._jim_object.properties.nrOfRow()
                if dx is None:
                    dx = 1
                if dy is None:
                    dy = 1
            else:
                if ulx is None:
                    ulx = self._jim_object.properties.getUlx()
                if uly is None:
                    uly = self._jim_object.properties.getUly()
                if lrx is None:
                    lrx = self._jim_object.properties.getLrx()
                if lry is None:
                    lry = self._jim_object.properties.getLry()
                if dx is None:
                    dx = self._jim_object.properties.getDeltaX()
                if dy is None:
                    dy = self._jim_object.properties.getDeltaY()
            kwargs.update({'ulx': ulx})
            kwargs.update({'uly': uly})
            kwargs.update({'lrx': lrx})
            kwargs.update({'lry': lry})
            kwargs.update({'dx': dx})
            kwargs.update({'dy': dy})
            kwargs.update({'nogeo': nogeo})

            jim = _pj.Jim(_pj.geometry.cropPlane(self._jim_object,
                                                 0)._jipjim.crop(kwargs))
            for iplane in range(1, self._jim_object.properties.nrOfPlane()):
                jimplane = _pj.Jim(_pj.geometry.cropPlane(
                    self._jim_object, iplane)._jipjim.crop(kwargs))
                jim.geometry.stackPlane(jimplane)
            self._jim_object._set(jim._jipjim)
            # self._jim_object._set(self._jim_object._jipjim.crop(kwargs))
        # else:
        #     if nogeo:
        #         uli = ulx
        #         ulj = uly
        #         lri = lrx
        #         lrj = lry
        #         upperLeft = self._jim_object.geometry.image2geo(ulx, uly)
        #         lowerRight = self._jim_object.geometry.image2geo(lrx, lry)
        #         ulx = upperLeft[0]
        #         uly = upperLeft[1]
        #         lrx = lowerRight[0]+self._jim_object.properties.getDeltaX()/2.0
        #         lry = lowerRight[1]-self._jim_object.properties.getDeltaY()/2.0
        #         if dx is None:
        #             dx = 1
        #         if dy is None:
        #             dy = 1
        #     else:
        #         if ulx is None:
        #             ulx = self._jim_object.properties.getUlx()
        #         if uly is None:
        #             uly = self._jim_object.properties.getUly()
        #         if lrx is None:
        #             lrx = self._jim_object.properties.getLrx()
        #         if lry is None:
        #             lry = self._jim_object.properties.getLry()
        #         if dx is None:
        #             dx = self._jim_object.properties.getDeltaX()
        #         if dy is None:
        #             dy = self._jim_object.properties.getDeltaY()
        #     kwargs.update({'ulx': ulx})
        #     kwargs.update({'uly': uly})
        #     kwargs.update({'lrx': lrx})
        #     kwargs.update({'lry': lry})
        #     kwargs.update({'dx': dx})
        #     kwargs.update({'dy': dy})
        #     kwargs.update({'nogeo': nogeo})
        #     self._jim_object._set(self._jim_object._jipjim.crop(kwargs))
        #     # return _pj.Jim(self._jim_object.crop(kwargs))

    def cropBand(self, band):
        """Subset raster dataset.

        Subset raster dataset in spectral domain.

        Modifies the instance on which the method was called.

        :param band: List of band indices to crop (index is 0 based)

        Example:

        Crop the first three bands from raster dataset jim0::

            jim0=pj.Jim('/path/to/raster0.tif')
            jim0.cropBand(band=[0,1,2])

        """
        self._jim_object._jipjim.d_cropBand({'band': band})

    def cropOgr(self, extent, **kwargs):
        """Subset raster dataset.

        Subset raster dataset in spatial domain defined by a vector dataset.

        Modifies the instance on which the method was called.

        :param extent: Get boundary from extent from polygons in vector file
        :param kwargs: See table below

        +------------------+--------------------------------------------------+
        | key              | value                                            |
        +==================+==================================================+
        | ln               | Layer name of extent to crop                     |
        +------------------+--------------------------------------------------+
        | eo               | Special extent options controlling rasterization |
        +------------------+--------------------------------------------------+
        | crop_to_cutline  | The outside area will be set to no data (the     |
        |                  | value defined by the key 'nodata')               |
        +------------------+--------------------------------------------------+
        | crop_in_cutline  | The inside area will be set to no data (the      |
        |                  | value defined by the key 'nodata')               |
        +------------------+--------------------------------------------------+
        | dx               | Output resolution in x (default: keep original   |
        |                  | resolution)                                      |
        +------------------+--------------------------------------------------+
        | dy               | Output resolution in y (default: keep original   |
        |                  | resolution)                                      |
        +------------------+--------------------------------------------------+
        | nodata           | Nodata value to put in image if out of bounds    |
        +------------------+--------------------------------------------------+
        | align            | Align output bounding box to input image         |
        +------------------+--------------------------------------------------+

        .. note::
           Possible values for the key 'eo' are:

           ATTRIBUTE|CHUNKYSIZE|ALL_TOUCHED|BURN_VALUE_FROM|MERGE_ALG.

           For instance you can use 'eo':'ATTRIBUTE=fieldname'
        """
        jim = _pj.Jim(_pj.geometry.cropPlane(
            self._jim_object, 0)._jipjim.cropOgr(extent._jipjimvect, kwargs))
        for iplane in range(1, self._jim_object.properties.nrOfPlane()):
            jimplane = _pj.Jim(_pj.geometry.cropPlane(
                self._jim_object, iplane)._jipjim.cropOgr(extent._jipjimvect,
                                                          kwargs))
            jim.geometry.stackPlane(jimplane)
        self._jim_object._set(jim._jipjim)
        # self._jim_object._set(
        #     self._jim_object._jipjim.cropOgr(extent._jipjimvect, kwargs))

    def cropPlane(self, plane):
        """Subset raster dataset.

        Subset raster dataset in temporal domain.

        Modifies the instance on which the method was called.

        :param plane: List of plane indices to crop (index is 0 based)

        Example:

        Crop the first three planes from raster dataset jim0::

            jim0=pj.Jim('/path/to/raster0.tif')
            jim0.cropPlane(plane=[0,1,2])

        """
        self._jim_object._jipjim.d_cropPlane({'plane': plane})

    def extractImg(self, reference, output, **kwargs):
        """Extract pixel values from an input based on a raster sample dataset.

        :param reference: thematic raster dataset with integer values,
            typically a land cover map
        :param kwargs: See table below
        :return: A VectorOgr with fields for each of the calculated raster
            value (zonal) statistics

        +------------------+--------------------------------------------------+
        | key              | value                                            |
        +==================+==================================================+
        | rule             | Rule how to calculate zonal statistics per       |
        |                  | feature                                          |
        |                  | (see list of                                     |
        |                  | :ref:`supported rules <extract_rules>`)          |
        +------------------+--------------------------------------------------+
        | class            | List of classes to extract from the raster sample|
        |                  | dataset.                                         |
        |                  | Leave empty to extract all valid data pixels from|
        |                  | thee sample                                      |
        +------------------+--------------------------------------------------+
        | cname            | Name of the class label in the output vector     |
        |                  | dataset (default is 'label')                     |
        +------------------+--------------------------------------------------+
        | fid              | Create extra field named 'fid' with this field   |
        |                  | identifier (sequence of features)                |
        +------------------+--------------------------------------------------+
        | band             | List of bands to extract (0 indexed). Default is |
        |                  | to use extract all bands                         |
        +------------------+--------------------------------------------------+
        | bandname         | List of band name corresponding to list of bands |
        |                  | to extract                                       |
        +------------------+--------------------------------------------------+
        | startband        | Start band sequence number (0 indexed)           |
        +------------------+--------------------------------------------------+
        | endband          | End band sequence number (0 indexed)             |
        +------------------+--------------------------------------------------+
        | down             | Down sampling factor to extract a subset of      |
        |                  | the sample based on a grid                       |
        +------------------+--------------------------------------------------+
        | ln               | Layer name of output vector dataset              |
        +------------------+--------------------------------------------------+
        | oformat          | Output vector dataset format                     |
        +------------------+--------------------------------------------------+
        | co               | Creation option for output vector dataset        |
        +------------------+--------------------------------------------------+

        .. note::
            To ignore some pixels from the extraction process, see list
            of :ref:`nodata <extract_nodata>` key values:

        .. _extract_nodata:

        :Supported key values to mask pixels that must be ignored in \
        the extraction process:

        +------------------+--------------------------------------------------+
        | key              | value                                            |
        +==================+==================================================+
        | srcnodata        | List of nodata values not to extract             |
        +------------------+--------------------------------------------------+
        | bndnodata        | List of band in input image to check if pixel is |
        |                  | valid (used for srcnodata)                       |
        +------------------+--------------------------------------------------+
        | threshold        | Maximum number of features to extract. Use       |
        |                  | percentage value as string                       |
        |                  | (e.g., '10%') or integer value for absolute      |
        |                  | threshold.                                       |
        |                  | You can provide a list of threshold values, one  |
        |                  | for each class.                                  |
        +------------------+--------------------------------------------------+

        Example:

        Open a raster sample dataset based on land cover map (e.g., Corine) and
        use it to extract a stratified sample of 100 points from an input
        raster dataset with four spectral bands ('B02', 'B03', 'B04', 'B08').
        Only sample classes 2 (urban), 12 (agriculture), 25 (forest),
        41 (water) and an aggregated (rest) class 50::

            jvec=pj.Jim('/path/to/landcovermap.tif')

            classes=[2,12,25,41,50]
            thresholds=['20%','25%','25%','10%','5%']

            jvec=pj.Jim('/path/to/multiband.tif',
                        dx=jim.getDeltaX(),dy=jim.getDeltaY(),
                        ulx=jim.getUlx(),uly=jim.getUly(),
                        lrx=jim.getLrx(),lry=jim.getLry())

            outputfn='/path/to/output.sqlite'
            sample=jim.extractImg(jvec,srcnodata=[0],output=outputfn,
                                  class=classes,threshold=thresholds,
                                  bandname=['B02','B03','B04','B08'],
                                  band=[0,1,2,3])
        """
        kwargs.update({'output': output})
        if 'threshold' in kwargs:
            if '%' in kwargs['threshold']:
                kwargs['threshold'] = float(kwargs['threshold'].strip('%'))
            else:
                kwargs['threshold'] = -kwargs['threshold']
        return self._jim_object._jipjim.extractImg(reference._jipjim, kwargs)

    # deprecated: use aggregate_vector instead
    def extractOgr(self, jvec, rule, output, **kwargs):
        """Extract pixel values from raster image based on a vector dataset.

        :param jvec: reference JimVect instance
        :param rule: Rule how to calculate zonal statistics per feature
            (see list of :ref:`supported rules <extract_rules>`)
        :param output: Name of the output vector dataset in which the zonal
            statistics will be saved
        :param kwargs: See table below
        :return: A VectorOgr with the same geometry as the sample vector
            dataset and an extra field for each of the calculated raster value
            (zonal) statistics. The same layer name(s) of the sample will be
            used for the output vector dataset


        +------------------+--------------------------------------------------+
        | key              | value                                            |
        +==================+==================================================+
        | copy             | Copy these fields from the sample vector dataset |
        |                  | (default is to copy all fields)                  |
        +------------------+--------------------------------------------------+
        | label            | Create extra field named 'label' with this value |
        +------------------+--------------------------------------------------+
        | fid              | Create extra field named 'fid' with this field   |
        |                  | identifier (sequence of features)                |
        +------------------+--------------------------------------------------+
        | band             | List of bands to extract (0 indexed). Default is |
        |                  | to use extract all bands                         |
        +------------------+--------------------------------------------------+
        | bandname         | List of band names corresponding to list of      |
        |                  | bands to extract                                 |
        +------------------+--------------------------------------------------+
        | planename        | List of plane names corresponding to list of     |
        |                  | planes to extract                                |
        +------------------+--------------------------------------------------+
        | startband        | Start band sequence number (0 indexed)           |
        +------------------+--------------------------------------------------+
        | endband          | End band sequence number (0 indexed)             |
        +------------------+--------------------------------------------------+
        | oformat          | Output vector dataset format                     |
        +------------------+--------------------------------------------------+
        | co               | Creation option for output vector dataset        |
        +------------------+--------------------------------------------------+

        .. _extract_rules:

        :Supported rules to extract:

        +------------------+--------------------------------------------------+
        | rule             | description                                      |
        +==================+==================================================+
        | point            | extract a single pixel within the polygon or on  |
        |                  | each point feature                               |
        +------------------+--------------------------------------------------+
        | allpoints        | Extract all pixel values covered by the polygon  |
        +------------------+--------------------------------------------------+
        | centroid         | Extract pixel value at the centroid of           |
        |                  | the polygon                                      |
        +------------------+--------------------------------------------------+
        | mean             | Extract average of all pixel values within the   |
        |                  | polygon                                          |
        +------------------+--------------------------------------------------+
        | stdev            | Extract standard deviation of all pixel values   |
        |                  | within the polygon                               |
        +------------------+--------------------------------------------------+
        | median           | Extract median of all pixel values within        |
        |                  | the polygon                                      |
        +------------------+--------------------------------------------------+
        | min              | Extract minimum value of all pixels within       |
        |                  | the polygon                                      |
        +------------------+--------------------------------------------------+
        | max              | Extract maximum value of all pixels within       |
        |                  | the polygon                                      |
        +------------------+--------------------------------------------------+
        | sum              | Extract sum of the values of all pixels within   |
        |                  | the polygon                                      |
        +------------------+--------------------------------------------------+
        | mode             | Extract the mode of classes within the polygon   |
        |                  | (classes must be set with the option class)      |
        +------------------+--------------------------------------------------+
        | proportion       | Extract proportion of class(es) within           |
        |                  | the polygon                                      |
        |                  | (classes must be set with the option class)      |
        +------------------+--------------------------------------------------+
        | count            | Extract count of class(es) within the polygon    |
        |                  | (classes must be set with the option class)      |
        +------------------+--------------------------------------------------+
        | percentile       | Extract percentile as defined by option perc     |
        |                  | (e.g, 95th percentile of values covered by       |
        |                  | polygon)                                         |
        +------------------+--------------------------------------------------+


        .. note::
            To ignore some pixels from the extraction process, see list
            of :ref:`mask <extract_mask>` key values:

        .. _extract_mask:

        :Supported key values to mask pixels that must be ignored in \
        the extraction process:

        +------------------+--------------------------------------------------+
        | key              | value                                            |
        +==================+==================================================+
        | srcnodata        | List of nodata values not to extract             |
        +------------------+--------------------------------------------------+
        | buffer           | Buffer (in geometric units of raster dataset).   |
        |                  | Use neg. value to exclude pixels within buffer   |
        +------------------+--------------------------------------------------+
        | bndnodata        | List of band in input image to check if pixel is |
        |                  | valid (used for srcnodata)                       |
        +------------------+--------------------------------------------------+
        | mask             | Use the the specified file as a validity mask    |
        +------------------+--------------------------------------------------+
        | mskband          | Use the the specified band of the mask file      |
        |                  | defined                                          |
        +------------------+------------------------------------------------  +
        | msknodata        | List of mask values not to extract               |
        +------------------+--------------------------------------------------+
        | threshold        | Maximum number of features to extract. Use       |
        |                  | percentage value as string                       |
        |                  | (e.g., '10%') or integer value for absolute      |
        |                  | threshold                                        |
        +------------------+--------------------------------------------------+

        Example:

        Extract the mean value of the pixels within the polygon of the provided
        reference vector. Exclude the pixels within a buffer of 10m of
        the polygon boundary. Use a temporary vector in memory for
        the calculation. Then write the result to the final destination
        on disk::

            reference = pj.JimVect('/path/to/reference.sqlite')
            jim0 = pj.Jim('/path/to/raster.tif')
            v = jim0.geometry.extractOgr(
                reference, buffer=-10, rule=['mean'],
                output='/vsimem/temp.sqlite', oformat='SQLite')
            v.io.write('/path/to/output.sqlite)

        """
        kwargs.update({'output': output})
        kwargs.update({'rule': rule})
        if 'threshold' in kwargs:
            if '%' in kwargs['threshold']:
                kwargs['threshold'] = float(kwargs['threshold'].strip('%'))
            else:
                kwargs['threshold'] = -kwargs['threshold']

        avect = self._jim_object._jipjim.extractOgr(jvec._jipjimvect, kwargs)
        pjvect = _pj.JimVect()
        pjvect._set(avect)
        return pjvect

    def extractSample(self, output, **kwargs):
        """Extract a random or grid sample from a raster dataset.

        :output: Name of the output vector dataset in which the zonal
            statistics will be saved
        :param kwargs: See table below
        :return: A VectorOgr with fields for each of the calculated raster
            value (zonal) statistics

        +------------------+--------------------------------------------------+
        | key              | value                                            |
        +==================+==================================================+
        | random           | Extract a random sample with a size equal to     |
        |                  | the defined value                                |
        +------------------+--------------------------------------------------+
        | grid             | Extract a grid sample with a grid size equal to  |
        |                  | the defined value                                |
        +------------------+--------------------------------------------------+
        | rule             | Rule how to calculate zonal statistics per       |
        |                  | feature                                          |
        |                  | (see list of                                     |
        |                  | :ref:`supported rules <extract_rules>`)          |
        +------------------+--------------------------------------------------+
        | buffer           | Buffer for calculating statistics for point      |
        |                  | features (in geometric units of raster dataset)  |
        +------------------+--------------------------------------------------+
        | label            | Create extra field named 'label' with this value |
        +------------------+--------------------------------------------------+
        | fid              | Create extra field named 'fid' with this field   |
        |                  | identifier (sequence of features)                |
        +------------------+--------------------------------------------------+
        | band             | List of bands to extract (0 indexed). Default is |
        |                  | to use extract all bands                         |
        +------------------+--------------------------------------------------+
        | bandname         | List of band name corresponding to list of bands |
        |                  | to extract                                       |
        +------------------+--------------------------------------------------+
        | startband        | Start band sequence number (0 indexed)           |
        +------------------+--------------------------------------------------+
        | endband          | End band sequence number (0 indexed)             |
        +------------------+--------------------------------------------------+
        | ln               | Layer name of output vector dataset              |
        +------------------+--------------------------------------------------+
        | oformat          | Output vector dataset format                     |
        +------------------+--------------------------------------------------+
        | co               | Creation option for output vector dataset        |
        +------------------+--------------------------------------------------+

        .. note::
            To ignore some pixels from the extraction process, see list
            of :ref:`mask <extract_mask>` key values:

        Example:

        Extract a random sample of 100 points, calculating the mean value based
        on a 3x3 window (buffer value of 100 m) in a vector
        dataset in memory::

            v01 = jim0.extractSample(random=100, buffer=100, rule=['mean'],
                                     output='mem01', oformat='Memory')

        Extract a sample of 100 points using a regular grid sampling scheme.
        For each grid point, calculate the median value based on a 3x3 window
        (buffer value of 100 m neighborhood). Write the result in a SQLite
        vector dataset on disk::

            outputfn = '/path/to/output.sqlite'
            npoint = 100
            gridsize = int(jim.nrOfCol()*jim.getDeltaX()/math.sqrt(npoint))
            v = jim.extractSample(grid=gridsize, buffer=100, rule=['median'],
                                  output=outputfn, oformat='SQLite')
            v.write()

        """
        kwargs.update({'output': output})
        if 'threshold' in kwargs:
            if '%' in kwargs['threshold']:
                kwargs['threshold'] = float(kwargs['threshold'].strip('%'))
            else:
                kwargs['threshold'] = -kwargs['threshold']
        return self._jim_object._jipjim.extractSample(kwargs)

    def geo2image(self, x, y):
        """Convert georeferenced coordinates to image coordinates (col and row).

        :param x: georeferenced coordinate in x according to the object spatial
            reference system
        :param y: georeferenced coordinate in y according to the object spatial
            reference system
        :return: image coordinates (row and column, starting from 0)

        Get column and row index (0 based) of some georeferenced coordinates
        x and y (in this case first pixel: 0, 0)::

          jim=pj.Jim('/path/to/raster.tif')
          x=jim.properties.getUlx()
          y=jim.properties.getUly()
          jim.geometry.geo2image(x,y)
        """
        coord = self._jim_object._jipjim.geo2image(x, y)
        return [int(coord[0]), int(coord[1])]

    def image2geo(self, i, j):
        """Convert image coordinates (col and row) to georeferenced coordinates.

        :param i: image column number (starting from 0)
        :param j: image row number (starting from 0)
        :return: georeferenced coordinates according to the object spatial
            reference system

        Get upper left corner in georeferenced coordinates
        (in SRS of the Jim object)::

          jim=pj.Jim('/path/to/raster.tif')
          jim.geometry.image2geo(0,0)

        """
        return self._jim_object._jipjim.image2geo(i, j)

    def imageFrameAdd(self, l=0, r=0, t=0, b=0, u=0, d=0, val=0):
        """Set the values of the image frame to value val.

        Modifies the instance on which the method was called.

        :param l: width of left frame
        :param r: width of right frame
        :param t: width of top frame
        :param b: width of bottom frame
        :param u: width of upper frame
        :param d: width of lower frame
        :param val: value of frame
        """
        if self._jim_object.properties.nrOfBand() > 1:
            returnJim = None
            for band in range(0, self._jim_object.properties.nrOfBand()):
                if returnJim:
                    jimband = _pj.geometry.cropBand(self._jim_object,
                                                    band=band)
                    jimband._jipjim.d_imageFrameAdd([l, r, t, b, u, d], val)
                    returnJim.geometry.stackBand(jimband)
                else:
                    returnJim = _pj.geometry.cropBand(self._jim_object,
                                                      band=band)
                    returnJim._jipjim.d_imageFrameAdd(
                        [l, r, t, b, u, d], val)
            self._jim_object._set(returnJim._jipjim)
        else:
            self._jim_object._jipjim.d_imageFrameAdd(
                [l, r, t, b, u, d], val)

    def imageFrameSet(self, l=0, r=0, t=0, b=0, u=0, d=0, val=0, band=None):
        """Set the values of the image frame to value val.

        Modifies the instance on which the method was called.

        :param l: width of left frame
        :param r: width of right frame
        :param t: width of top frame
        :param b: width of bottom frame
        :param u: width of upper frame
        :param d: width of lower frame
        :param val: value of frame
        :param band: value of band
        """
        if band is None:
            self._jim_object._jipjim.d_imageFrameSet(
                [l, r, t, b, u, d], val, -1)
        else:
            self._jim_object._jipjim.d_imageFrameSet(
                [l, r, t, b, u, d], val, band)

    def imageFrameSubtract(self, l=0, r=0, t=0, b=0, u=0, d=0):
        """Subtract an image frame.

        Modifies the instance on which the method was called.

        :param l: width of left frame
        :param r: width of right frame
        :param t: width of top frame
        :param b: width of bottom frame
        :param u: width of upper frame
        :param d: width of lower frame
        """
        if self._jim_object.properties.nrOfBand() > 1:
            returnJim = None
            for band in range(0, self._jim_object.properties.nrOfBand()):
                if returnJim:
                    jimband = _pj.geometry.cropBand(self._jim_object,
                                                    band=band)
                    jimband._jipjim.d_imageFrameSubtract([l, r, t, b, u, d])
                    returnJim.geometry.stackBand(jimband)
                else:
                    returnJim = _pj.geometry.cropBand(self._jim_object,
                                                      band=band)
                    returnJim._jipjim.d_imageFrameSubtract([l, r, t, b, u, d])
            self._jim_object._set(returnJim._jipjim)
        else:
            self._jim_object._jipjim.d_imageFrameSubtract([l, r, t, b, u, d])

    def imageInsert(self, sec_jim_object, x, y, z, band=None):
        """Merge Jim instance with values of sec_jim_object in given coords.

        Modifies the instance on which the method was called.

        :param sec_jim_object: a Jim object
        :param x: x coordinate of 1st pixel
        :param y: y coordinate of 1st pixel
        :param z: z coordinate of 1st pixel
        :param band: List of band indices to insert (index is 0 based)
        """
        bands = []
        if band is None:
            bands = range(0, self._jim_object.properties.nrOfBand())
        else:
            bands.extend(band)

        for band in bands:
            self._jim_object._jipjim.d_imageInsert(sec_jim_object._jipjim,
                                                   x, y, z, band)

    def imageInsertCompose(self, imlbl, im2, x, y, z, val, band=None):
        """Merge Jim instance with values of im2 if val of imlbl == val.

        Modifies the instance on which the method was called.

        :param imRaster_imlbl: a Jim object
        :param imRaster_im2: a Jim object
        :param x: x coordinate of 1st pixel
        :param y: y coordinate of 1st pixel
        :param z: z coordinate of 1st pixel
        :param val: integer for label value
        :param band: List of band indices to compose (index is 0 based)
        """
        bands = []
        if band is None:
            bands = range(0, self._jim_object.properties.nrOfBand())
        else:
            try:
                bands.extend(band)
            except TypeError:
                bands.append(band)
        for band in bands:
            self._jim_object._jipjim.d_imageInsertCompose(imlbl._jipjim,
                                                          im2._jipjim,
                                                          x, y, z, val, band)

    def magnify(self, n):
        """Magnify the image.

        Modifies the instance on which the method was called.

        :param n: a positive integer for magnifying size by pixel replication
        """
        if self._jim_object.properties.nrOfBand() > 1:
            returnJim = None
            for band in range(0, self._jim_object.properties.nrOfBand()):
                if returnJim:
                    jimband = _pj.geometry.cropBand(self._jim_object,
                                                    band=band)
                    jimband = _pj.Jim(jimband._jipjim.imageMagnify(n))

                    returnJim.geometry.stackBand(jimband)
                else:
                    returnJim = _pj.Jim(_pj.geometry.cropBand(
                        self._jim_object, band=band)._jipjim.imageMagnify(n))
            self._jim_object._set(returnJim._jipjim)
        else:
            self._jim_object._set(self._jim_object._jipjim.imageMagnify(n))

    def plane2band(self):
        """Convert 3-dimensional single-band object to a 2-dimensional
        multi-band object.

        The result will be a multi-band single plane object

        Example: convert a single band object with 12 planes to a 2-dimensional
        multi-band object with 1 plane::

           jim=pj.Jim('/path/to/multi/band/image.tif',band2plane=True)
           jim.properties.nrOfBand()
           1
           jim.properties.nrOfPlane()
           12
           jim.geometry.plane2band()
           jim.properties.nrOfPlane()
           1
           jim.properties.nrOfBand()
           12

        """
        result = None
        for iplane in range(0, self._jim_object.properties.nrOfPlane()):
            jim_plane = _pj.geometry.cropPlane(self._jim_object, iplane)
            if result is None:
                result = jim_plane
            else:
                result.geometry.stackBand(jim_plane)
        self._jim_object._set(result._jipjim)

    def plotLine(self, x1, y1, x2, y2, val):
        """Draw a line from [x1, y1] to [x2, y2] by setting pixels to a value.

        Modifies the instance on which the method was called.

        :param x1: an integer for x-coordinate of 1st point
        :param y1: an integer for y-coordinate of 1st point
        :param x2: an integer for x-coordinate of 2nd point
        :param y2: an integer for y-coordinate of 2nd point
        """
        self._jim_object._jipjim.d_plotLine(x1, y1, x2, y2, val)

    def polygonize(self, output, **kwargs):
        """Polygonize Jim object based on GDALPolygonize.

        Returns a new JimVect object.

        :param output: output filename of JimVect object that is returned.
            Use /vsimem for in memory vectors
        :param kwargs: See table below
        :return: JimVect object with polygons

        +------------------+--------------------------------------------------+
        | key              | value                                            |
        +==================+==================================================+
        | ln               | Output layer name                                |
        +------------------+--------------------------------------------------+
        | oformat          | Output vector dataset format                     |
        +------------------+--------------------------------------------------+
        | co               | Creation option for output vector dataset        |
        +------------------+--------------------------------------------------+
        | name             | Field name of the output layer (default is DN)   |
        +------------------+--------------------------------------------------+
        | nodata           | Discard this nodata value when creating polygons |
        +------------------+--------------------------------------------------+
        | mask             | mask with identical geometry as input raster     |
        |                  | object (zero is invalid, non-zero is valid)      |
        +------------------+--------------------------------------------------+

        Example: create a polygon vector file from a Sentinel-2 classification
        raster dataset, where clouds are represented by the pixel value 9::

          sclfn = '/eos/jeodpp/data/SRS/Copernicus/S2/scenes/source/L2A/2018/07/01/065/S2A_MSIL2A_20180701T102021_N0208_R065_T33UUT_20180701T141038.SAFE/GRANULE/L2A_T33UUT_A015792_20180701T102404/IMG_DATA/R20m/T33UUT_20180701T102021_SCL_20m.jp2'
          sclJim = pj.Jim(sclfn)
          sclJim[sclJim != 9] = 0
          sclJim[sclJim == 9] = 1
          vcloud = sclJim.geometry.polygonize('/vsimem/cloud.sqlite',
                                              name='cloud', nodata=0)
          vcloud.io.write('/path/to/cloud.sqlite')
        """
        kwargs.update({'output': output})
        mask = kwargs.pop('mask', None)
        if mask is not None:
            if isinstance(mask, _pj.Jim):
                avect = self._jim_object._jipjim.polygonize(kwargs,
                                                            mask._jipjim)
            else:
                raise TypeError('Error: mask should be of Jim type')
        else:
            avect = self._jim_object._jipjim.polygonize(kwargs)
        pjvect = _pj.JimVect()
        pjvect._set(avect)
        return pjvect

    #todo: to be tested (we can also use jim[jimVect] instead...)
    # def rasterize(self, jim_vect, burnValue=1,eo=['ALL_TOUCHED'],ln=None):
    #     """Rasterize Jim object based on GDALRasterizeLayersBuf

    # CPLErr Jim::rasterizeBuf(VectorOgr& ogrReader, double burnValue,
    #                          const std::vector<std::string>& eoption,
    #                          const std::vector<std::string>& layernames ){

    #     :param jim_vect: JimVect object that needs to be polygonized
    #     :param burnValue: burn value
    #     :param eo: option (default is ALL_TOUCHED)
    #     :param ln: layer names (optional)

    #     .. note::
    #       Possible values for the key 'eo' are:

    #       ATTRIBUTE|CHUNKYSIZE|ALL_TOUCHED|BURN_VALUE_FROM|MERGE_ALG.

    #       For instance you can use 'eo':'ATTRIBUTE=fieldname'
    #     """

    #     print(jim_vect)
    #     print("type of jim_vect: {}".format(type(jim_vect)))
    #     if not isinstance(jim_vect, _pj.JimVect):
    #         raise TypeError('Error: can only rasterize JimVect')

    #     kwargs={}
    #     kwargs.update({'burn':float(burnValue)})
    #     kwargs.update({'eo':eo})
    #     kwargs.update({'ln':ln})
    #     self._jim_object._jipjim.d_rasterizeBuf(jim_vect._jipjimvect,kwargs)

    def reducePlane(self, rule='max', ref_band=None, nodata=None):
        """Reduce planes of Jim object.

        :param rule: rule to reduce (max, min, mean, median)
        :param ref_band: band on which to apply rule
            (default is to check all bands)
        :param nodata: value to ignore when applying rule


        Stack planes of two single plane jim objects, then reduce by taking
        the means::

            jim0 = pj.Jim('/path/to/raster0.tif')
            jim1 = pj.Jim('/path/to/raster1.tif')
            jim_stacked = pj.geometry.stackPlane(jim0, jim1)
            jim_stacked.geometry.reducePlane('mean')
        """
        if self._jim_object.properties.nrOfPlane() < 2:
            print("Warning: single plane, no reduction is performed")
            return None

        jimreduced = _pj.geometry.cropPlane(self._jim_object, 0)
        if rule in ('mean', 'avg', 'median'):
            theType = self._jim_object.properties.getDataType()
            if nodata is not None and theType not in ('GDT_Float32',
                                                      'GDT_Float64'):
                self._jim_object.pixops.convert(otype='GDT_Float32')
            if ref_band is not None:
                mask = _pj.geometry.cropBand(self._jim_object, band=ref_band)
            if rule == 'mean' or rule == 'avg':
                for iband in range(0, self._jim_object.properties.nrOfBand()):
                    if nodata is not None:
                        if ref_band is None:
                            self._jim_object.np(iband)[self._jim_object.np(
                                iband) == nodata] = numpy.nan
                            jimreduced.np(iband)[:] = numpy.nanmean(
                                self._jim_object.np(iband), axis=0)
                            self._jim_object.np(iband)[self._jim_object.np(
                                iband) == numpy.nan] = nodata
                        else:
                            self._jim_object.np(iband)[mask.np() == nodata] = \
                                numpy.nan
                            jimreduced.np(iband)[:] = numpy.nanmean(
                                self._jim_object.np(iband), axis=0)
                            self._jim_object.np(iband)[mask.np() == nodata] = \
                                nodata
                    else:
                        jimreduced.np(iband)[:] = numpy.mean(
                            self._jim_object.np(iband), axis=0)
            elif rule == 'median':
                for iband in range(0, self._jim_object.properties.nrOfBand()):
                    if nodata is not None:
                        if ref_band is None:
                            self._jim_object.np(iband)[self._jim_object.np(
                                iband) == nodata] = numpy.nan
                            jimreduced.np(iband)[:] = numpy.nanmedian(
                                self._jim_object.np(iband), axis=0)
                            self._jim_object.np(iband)[self._jim_object.np(
                                iband) == numpy.nan] = nodata
                        else:
                            self._jim_object.np(iband)[mask.np() == nodata] = \
                                numpy.nan
                            jimreduced.np(iband)[:] = numpy.nanmedian(
                                self._jim_object.np(iband), axis=0)
                            self._jim_object.np(iband)[mask.np() == nodata] = \
                                nodata
                    else:
                        jimreduced.np(iband)[:] = numpy.median(
                            self._jim_object.np(iband), axis=0)
            if nodata is not None:
                if theType not in ('GDT_Float32', 'GDT_Float64'):
                    jimreduced.pixops.convert(otype=theType)
                    self._jim_object.pixops.convert(otype=theType)
        else:
            if ref_band is not None:
                maskreduced = _pj.geometry.cropBand(jimreduced, ref_band)
            for iplane in range(1, self._jim_object.properties.nrOfPlane()):
                jimplane = _pj.geometry.cropPlane(self._jim_object, iplane)
                if ref_band is not None:
                    maskplane = _pj.geometry.cropBand(jimplane, ref_band)
                if rule == 'max':
                    if nodata is not None:
                        if ref_band is not None:
                            themask = ((maskreduced < maskplane) |
                                       (maskreduced == nodata)) & \
                                      (maskplane != nodata)
                            jimreduced[themask] = jimplane
                            maskreduced[themask] = maskplane
                        else:
<<<<<<< HEAD
                            raise AttributeError(
                                'Error: use band option for nodata')
=======
                            raise Exception(
                                'Error: use ref_band option for nodata')
>>>>>>> 89954f81
                    else:
                        if ref_band is not None:
                            jimreduced[maskreduced < maskplane] = jimplane
                            maskreduced[maskreduced < maskplane] = maskplane
                        else:
                            jimreduced[jimreduced < jimplane] = jimplane
                elif rule == 'min':
                    if nodata is not None:
                        if ref_band is not None:
                            themask = ((maskreduced > maskplane) |
                                       (maskreduced == nodata)) & \
                                      (maskplane != nodata)
                            jimreduced[themask] = jimplane
                            maskreduced[themask] = maskplane
                        else:
<<<<<<< HEAD
                            raise AttributeError(
                                'Error: use band option for nodata')
=======
                            raise Exception(
                                'Error: use ref_band option for nodata')
>>>>>>> 89954f81
                    else:
                        if ref_band is not None:
                            jimreduced[maskreduced > maskplane] = jimplane
                            maskreduced[maskreduced > maskplane] = maskplane
                        else:
                            jimreduced[jimreduced > jimplane] = jimplane

        self._jim_object._set(jimreduced._jipjim)

    def stackBand(self, jim_other, band=None):
        """Stack the bands of another Jim object to the current Jim object.

        Modifies the instance on which the method was called.

        :param jim_other: a Jim object or jimlist from which to copy bands
        :param band: List of band indices to stack (index is 0 based)

        Example:

        Append all the bands of a multiband Jim object jim1 to the current
        single band Jim object jim0::

            jim0 = pj.Jim('/path/to/singleband.tif')
            jim1 = pj.Jim('/path/to/multiband.tif')
            jim0.geometry.stackBand(jim1)

        Append the first three bands of raster dataset jim1 to the current
        Jim object jim0::

            jim0 = pj.Jim('/path/to/singleband.tif')
            jim1 = pj.Jim('/path/to/multiband.tif')
            jim0.geometry.stackBand(jim1, band=[0, 1, 2])
        """
        if not isinstance(jim_other, list):
            jim_other = [jim_other]

        for jim in jim_other:
            if band:
                self._jim_object._jipjim.d_stackBand(jim._jipjim,
                                                     {'band': band})
            else:
                self._jim_object._jipjim.d_stackBand(jim._jipjim)

    def stackPlane(self, jim_other):
        """Stack the planes of another Jim object to the current Jim object.

        Modifies the instance on which the method was called.

        :param jim_other: a Jim object or jimlist from which to copy planes

        Example:

        Append all the planes of a multiplane Jim object jim1 to the current
        single plane Jim object jim0::

            jim0 = pj.Jim('/path/to/singleplane.tif')
            jim1 = pj.Jim('/path/to/multiplane.tif')
            jim0.geometry.stackPlane(jim1)
        """
        if not isinstance(jim_other, list):
            jim_other = [jim_other]

        for jim in jim_other:
            self._jim_object._jipjim.d_stackPlane(jim._jipjim)

    def warp(self, t_srs, **kwargs):
        """Warp a raster dataset to a target spatial reference system.

        :param t_srs: Target spatial reference system
        :param kwargs: See table below

        +----------+-------------------------------------------------------------------+
        | key      | value                                                             |
        +==========+===================================================================+
        | s_srs    | Source spatial reference system                                   |
        |          | (default is to read from input)                                   |
        +----------+-------------------------------------------------------------------+
        | resample | Resample algorithm used for reading pixel data in                 |
        |          | case of interpolation                                             |
        |          | (default: GRIORA_NearestNeighbour). Check                         |
        |          | http://www.gdal.org/gdal_8h.html#a640ada511cbddeefac67c548e009d5a |
        |          | or available options.                                             |
        +----------+-------------------------------------------------------------------+
        | nodata   | Nodata value to put in image if out of bounds                     |
        +----------+-------------------------------------------------------------------+

        Example:

        Read a raster dataset from disk and warp to the target spatial
        reference system::

            jim=pj.Jim('/path/to/file.tif')
            jim.warp('epsg:3035')

        Read a raster dataset from disk that is in lat lon (epsg:4326), select
        a bounding box in a different spatial reference system (epsg:3035).
        Notice the raster dataset read is still in the original projection
        (epsg:4326). Then warp the raster dataset to the target spatial
        reference system (epsg:3035)::

            jim=pj.Jim('/path/to/file.tif',t_srs='epsg:3035',
                       ulx=1000000,uly=4000000,lrx=1500000,lry=3500000)
            jim.warp('epsg:3035',s_srs='epsg:4326')

        """
        kwargs.update({'t_srs': t_srs})
        jim = _pj.Jim(_pj.geometry.cropPlane(
            self._jim_object, 0)._jipjim.warp(kwargs))
        for iplane in range(1, self._jim_object.properties.nrOfPlane()):
            jimplane = _pj.Jim(_pj.geometry.cropPlane(
                self._jim_object, iplane)._jipjim.warp(kwargs))
            jim.geometry.stackPlane(jimplane)
        self._jim_object._set(jim._jipjim)
        # self._jim_object._set(self._jim_object._jipjim.warp(kwargs))


class _GeometryList():
    """Define all Geometry methods for JimLists."""

    def __init__(self):
        """Initialize the module."""
        pass

    def _set_caller(self, caller):
        self._jim_list = caller

    def stackBand(self, jim_other=None, band=None):
        """Stack bands from raster datasets into new multiband Jim object.

        :param band: List of band indices to stack (index is 0 based)
        :return: multiband Jim object

        Create a multiband Jim object from a list of two Jim objects::

            jim0=pj.Jim('/path/to/raster0.tif')
            jim1=pj.Jim('/path/to/raster1.tif')
            jim_stacked=pj.JimList([jim0,jim1]).geometry.stackBand()

        Create a multiband Jim object from a JimList object, selecting
        the first and third band::

            jim0=pj.Jim('/path/to/raster0.tif')
            jim1=pj.Jim('/path/to/raster1.tif')
            jim2=pj.Jim('/path/to/raster2.tif')
            jimlist=pj.JimList([jim0,jim1,jim2])
            jim_stacked=jimlist.geometry.stackBand([0,2])
        """
        if band:
            retJim = _pj.Jim(
                self._jim_list._jipjimlist.stackBand({'band': band}))
        else:
            retJim = _pj.Jim(self._jim_list._jipjimlist.stackBand())

        if isinstance(jim_other, _pj.Jim):
            if band:
                return retJim.geometry.stackBand(jim_other, band=band)
            else:
                retJim.geometry.stackBand(jim_other)
        elif isinstance(jim_other, list):
            if band:
                jim_to_stack = _pj.Jim(
                    jim_other._jipjimlist.stackBand({'band': band}))
            else:
                jim_to_stack = _pj.Jim(jim_other._jipjimlist.stackBand())

            retJim = _pj.Jim(retJim._jipjim.stackBand(
                jim_to_stack._jipjim))

        return retJim

    def stackPlane(self):
        """Stack planes from raster datasets into new multiplane Jim object.

        :return: multiplane Jim object

        Stack planes from another raster dataset to current raster dataset.

        :return: multiplane Jim object

        Create a multiplane Jim object from a list of two Jim objects::

            jim0=pj.Jim('/path/to/raster0.tif')
            jim1=pj.Jim('/path/to/raster1.tif')
            jim_stacked=pj.JimList([jim0,jim1]).geometry.stackPlane()
        """
        return _pj.Jim(self._jim_list._jipjimlist.stackPlane())

    def extractOgr(self, sample, rule, output, **kwargs):
        """Extract pixel values based on a JimVect vector dataset.

        :param sample: reference JimVect instance
        :param rule: Rule how to calculate zonal statistics per feature
            (see list of :ref:`supported rules <extract_rules>`)
        :param output: Name of the output vector dataset in which the zonal
            statistics will be saved
        :param kwargs: See table below
        :return: A VectorOgr with the same geometry as the sample vector
            dataset and an extra field for each of the calculated raster value
            (zonal) statistics. The same layer name(s) of the sample will be
            used for the output vector dataset


        +------------------+--------------------------------------------------+
        | key              | value                                            |
        +==================+==================================================+
        | copy             | Copy these fields from the sample vector dataset |
        |                  | (default is to copy all fields)                  |
        +------------------+--------------------------------------------------+
        | label            | Create extra field named 'label' with this value |
        +------------------+--------------------------------------------------+
        | fid              | Create extra field named 'fid' with this field   |
        |                  | identifier (sequence of features)                |
        +------------------+--------------------------------------------------+
        | band             | List of bands to extract (0 indexed). Default is |
        |                  | to use extract all bands                         |
        +------------------+--------------------------------------------------+
        | bandname         | List of band name corresponding to list of bands |
        |                  | to extract                                       |
        +------------------+--------------------------------------------------+
        | planename        | List of plane names corresponding to list of     |
        |                  | planes to extract                                |
        +------------------+--------------------------------------------------+
        | startband        | Start band sequence number (0 indexed)           |
        +------------------+--------------------------------------------------+
        | endband          | End band sequence number (0 indexed)             |
        +------------------+--------------------------------------------------+
        | plane            | List of planes to extract (0 indexed). Default is|
        |                  | to use extract all planes                        |
        +------------------+--------------------------------------------------+
        | planename        | List of plane name corresponding to list of      |
        |                  | planes to extract                                |
        +------------------+--------------------------------------------------+
        | oformat          | Output vector dataset format                     |
        +------------------+--------------------------------------------------+
        | co               | Creation option for output vector dataset        |
        +------------------+--------------------------------------------------+

        .. _extract_rules:

        :Supported rules to extract:

        +------------------+--------------------------------------------------+
        | rule             | description                                      |
        +==================+==================================================+
        | point            | extract a single pixel within the polygon or on  |
        |                  | each point feature                               |
        +------------------+--------------------------------------------------+
        | allpoints        | Extract all pixel values covered by the polygon  |
        +------------------+--------------------------------------------------+
        | centroid         | Extract pixel value at the centroid of           |
        |                  | the polygon                                      |
        +------------------+--------------------------------------------------+
        | mean             | Extract average of all pixel values within the   |
        |                  | polygon                                          |
        +------------------+--------------------------------------------------+
        | stdev            | Extract standard deviation of all pixel values   |
        |                  | within the polygon                               |
        +------------------+--------------------------------------------------+
        | median           | Extract median of all pixel values within        |
        |                  | the polygon                                      |
        +------------------+--------------------------------------------------+
        | min              | Extract minimum value of all pixels within       |
        |                  | the polygon                                      |
        +------------------+--------------------------------------------------+
        | max              | Extract maximum value of all pixels within       |
        |                  | the polygon                                      |
        +------------------+--------------------------------------------------+
        | sum              | Extract sum of the values of all pixels within   |
        |                  | the polygon                                      |
        +------------------+--------------------------------------------------+
        | mode             | Extract the mode of classes within the polygon   |
        |                  | (classes must be set with the option class)      |
        +------------------+--------------------------------------------------+
        | proportion       | Extract proportion of class(es) within           |
        |                  | the polygon                                      |
        |                  | (classes must be set with the option class)      |
        +------------------+--------------------------------------------------+
        | count            | Extract count of class(es) within the polygon    |
        |                  | (classes must be set with the option class)      |
        +------------------+--------------------------------------------------+
        | percentile       | Extract percentile as defined by option perc     |
        |                  | (e.g, 95th percentile of values covered by       |
        |                  | polygon)                                         |
        +------------------+--------------------------------------------------+


        .. note::
            To ignore some pixels from the extraction process, see list
            of :ref:`mask <extract_mask>` key values:

        .. _extract_mask:

        :Supported key values to mask pixels that must be ignored in \
            the extraction process:

        +------------------+--------------------------------------------------+
        | key              | value                                            |
        +==================+==================================================+
        | srcnodata        | List of nodata values not to extract             |
        +------------------+--------------------------------------------------+
        | buffer           | Buffer (in geometric units of raster dataset).   |
        |                  | Use neg. value to exclude pixels within buffer   |
        +------------------+--------------------------------------------------+
        | bndnodata        | List of band in input image to check if pixel is |
        |                  | valid (used for srcnodata)                       |
        +------------------+--------------------------------------------------+
        | mask             | Use the the specified file as a validity mask    |
        +------------------+--------------------------------------------------+
        | mskband          | Use the the specified band of the mask file      |
        |                  | defined                                          |
        +------------------+------------------------------------------------  +
        | msknodata        | List of mask values not to extract               |
        +------------------+--------------------------------------------------+
        | threshold        | Maximum number of features to extract. Use       |
        |                  | percentage value as string                       |
        |                  | (e.g., '10%') or integer value for absolute      |
        |                  | threshold                                        |
        +------------------+--------------------------------------------------+

        Example:

        Extract the mean value of the pixels within the polygon of the provided
        reference vector. Exclude the pixels within a buffer of 10m of
        the polygon boundary. Use a temporary vector in memory for
        the calculation. Then write the result to the final destination
        on disk::

            jiml = pj.JimList([jim0,jim1,jim2])
            v = jiml.geometry.extractOgr(
                reference, bandname, buffer=-10, rule=['mean'],
                output='/vsimem/temp.sqlite', oformat='SQLite')
            v.io.write('/path/to/output.sqlite)

        """
        # make list of rules
        # if not isinstance(rule, Iterable) or isinstance(rule, basestring):
        #     rules = [rule]
        # else:
        #     rules=rule[:]
        # # rules = []
        # # if rule:
        # #     for irule in rule:
        # #         rules.append(irule)

        # kwargs.update({'output': output})
        # kwargs.update({'rule': rules})
        # if 'threshold' in kwargs:
        #     if '%' in kwargs['threshold']:
        #         kwargs['threshold'] = float(kwargs['threshold'].strip('%'))
        #     else:
        #         kwargs['threshold'] = -kwargs['threshold']

        # if sample is None:
        #     raise Exception('Error: missing sample option')

        # firstExtract = True
        # joinfn = None

        # vsioutput = os.path.join('/vsimem', 'aggregate_polygon.sqlite')
        # filenames=[]
        # ijim=0
        # for jim in self._jim_list:
        #     print("ijim: {}".format(ijim))
        #     filenames.append('t'+str(ijim))
        #     print("filenames: {}".format(filenames))
        #     bandnames = kwargs.pop('bandname', None)
        #     if bandnames is None:
        #         bandnames = ['b'+str(iband) for iband in range(
        #             0, jim.properties.nrOfBand())]
        #     if jim.properties.nrOfPlane() > 1:
        #         if sample.properties.getLayerCount() > 1:
        #             raise Exception(
        #                 'Error: multiple layers not supported when '
        #                 'aggregating vectors over multi-plane raster '
        #                 'datasets, please use single layer vector object')

        #     intersectfn = '/vsimem/sampleintersect.sqlite'
        #     sampleintersect = _pj.geometry.intersect(
        #         sample, jim, output=intersectfn, oformat='SQLite',
        #         co=['OVERWRITE=YES'])
        #     if sampleintersect.properties.isEmpty():
        #         sampleintersect.io.close()
        #         raise Exception('intersect is empty')
        #     else:
        #         sampleintersect.io.write()

        #     print("debug 0 ijim: {}".format(ijim))
        #     ibandnames = []
        #     # try:
        #     if True:
        #         print("debug 1 ijim: {}".format(ijim))
        #         print("rules: {}".format(rules))
        #         for band in bandnames:
        #             if len(rules) > 1:
        #                 # rules are automatically pre-pended in extractogr
        #                 ibandnames.append(
        #                     '_' + filenames[ijim] + '_' + band)
        #             else:
        #                 ibandnames.append(
        #                     rules[0] + '_' + filenames[ijim] + '_' + band)

        #         fieldnames = sampleintersect.properties.getFieldNames()

        #         # try:
        #         if True:
        #             if 'buffer' in kwargs:
        #                 v = jim.geometry.extractOgr(
        #                     sampleintersect, rule=rules, output=vsioutput,
        #                     oformat='SQLite', co=['OVERWRITE=YES'],
        #                     bandname=ibandnames, copy=fieldnames, fid='fid',
        #                     buffer=kwargs['buffer'])
        #             else:
        #                 v = jim.geometry.extractOgr(
        #                     sampleintersect, rule=rules, output=vsioutput,
        #                     oformat='SQLite', co=['OVERWRITE=YES'],
        #                     bandname=ibandnames, copy=fieldnames, fid='fid')
        #             if v.properties.isEmpty():
        #                 v.io.close()
        #             sampleintersect.io.close()
        #         print("debug 2 ijim: {}".format(ijim))
        #         try:
        #             print("debug0")
        #         except:
        #             print("no coverage for jim {}, continue with next "
        #                   "product".format(filenames[ijim]))
        #             sampleintersect.io.close()
        #             if v:
        #                 v.io.close()
        #             continue
        #         print("debug 3 ijim: {}".format(ijim))
        #         if not v.properties.isEmpty():
        #             print("debug 4 ijim: {}".format(ijim))
        #             v.io.write()
        #             # join vectors
        #             if '/' not in output:
        #                 joinfn = os.path.join('/vsimem/', output)
        #             else:
        #                 joinfn = output
        #             # joinfn='/vsimem/vjoin.sqlite'

        #             if firstExtract:
        #                 vjoin = _pj.JimVect(v, output=joinfn,
        #                                     co='OVERWRITE=YES')
        #                 vjoin.io.write()
        #                 vjoin.io.close()
        #                 firstExtract = False
        #             else:
        #                 vprev = _pj.JimVect(joinfn)
        #                 vjoin = _pj.geometry.join(
        #                     vprev, v, joinfn, oformat='SQLite',
        #                     co=['OVERWRITE=YES'], key=['fid'],
        #                     method='OUTER_FULL')
        #                 vjoin.io.write()
        #                 vjoin.io.close()
        #             v.io.close()
        #         else:
        #             v.io.close()
        #     try:
        #         print("debug1")
        #     except:
        #         print("raised exception dataset")
        #         continue
        #     print("debug 5 ijim: {}".format(ijim))
        #     ijim=ijim+1
        #     print("debug 6 ijim: {}".format(ijim))

        # if joinfn:
        #     v = _pj.JimVect(joinfn)
        #     return v
        # else:
        #     print("Error: joinfn is None, no valid features found")
        #     raise Exception('Error: joinfn is None, no valid features found')
        #############
        if isinstance(sample, _pj.JimVect):
            kwargs.update({'rule': rule})
            kwargs.update({'output': output})
            if 'threshold' in kwargs:
                if '%' in kwargs['threshold']:
                    kwargs['threshold'] = float(kwargs['threshold'].strip('%'))
                else:
                    kwargs['threshold'] = -kwargs['threshold']

            bandname = kwargs.pop('bandname', None)

            #todo: support multi-band images in JimList...
            if bandname is None:
                bandname = [
                    't'+str(ifile) for ifile in range(0, len(self._jim_list))]
            # elif isinstance(bandname,list):
            #     if len(bandname) != len(self._jim_list):
            #         raise ValueError('Error: len of bandname should be '
            #                          'identical to len of JimList')
            kwargs.update({'bandname': bandname})

            avect = self._jim_list._jipjimlist.extractOgr(sample._jipjimvect,
                                                          kwargs)
            pjvect = _pj.JimVect()
            pjvect._set(avect)
            return pjvect
        else:
            raise TypeError('Error: extractOgr must operate on vector sample'
                            'of type JimVect')


class _GeometryVect():
    """Define all Geometry methods for JimVects."""

    def __init__(self):
        """Initialize the module."""
        pass

    def _set_caller(self, caller):
        self._jim_vect = caller

    # def append(self, jvec):
    #     """Append JimVect object with another JimVect object.

    #     :param jvec: JimVect object to append
    #     """
    #     if isinstance(jvec, _pj.JimVect):
    #         self._jim_vect._jipjimvect.append(jvec._jipjimvect)
    #         # return pjvect
    #         # return _pj.JimVect(
    #               # self._jim_vect._jipjimvect.join(jvec._jipjimvect,kwargs))
    #     else:
    #         raise TypeError('Error: can only join with JimVect object')

    def convexHull(self, **kwargs):
        """Create the convex hull on a JimVect object.

        Modifies the instance on which the method was called.

        :param kwargs: See table below

        +------------------+--------------------------------------------------+
        | key              | value                                            |
        +==================+==================================================+
        | oformat          | Output vector dataset format                     |
        +------------------+--------------------------------------------------+
        | co               | Creation option for output vector dataset        |
        +------------------+--------------------------------------------------+
        """
        non_existing_path = _pj._get_random_path()

        kwargs.update({'output': non_existing_path})
        avect = self._jim_vect._jipjimvect.convexHull(kwargs)
        self._jim_vect._set(avect)

    def intersect(self, jim, **kwargs):
        """Intersect JimVect object with Jim object.

        Keeps only those features with an intersect.

        Modifies the instance on which the method was called.

        :param jim: Jim object with which to intersect
        :param kwargs: See table below
        :return: intersected JimVect object

        +------------------+--------------------------------------------------+
        | key              | value                                            |
        +==================+==================================================+
        | oformat          | Output vector dataset format                     |
        +------------------+--------------------------------------------------+
        | co               | Creation option for output vector dataset        |
        +------------------+--------------------------------------------------+

        Example: intersect a sample with a Jim object::

          jim = pj.Jim('/path/to/raster.tif')
          v = pj.JimVect('/path/to/vector.sqlite')
          sampleintersect = pj.geometry.intersect(
              v, jim, output='/vsimem/intersect', oformat='SQLite',
              co=['OVERWRITE=YES'])
          sampleintersect.io.write('/path/to/output.sqlite')

        """
        non_existing_path = _pj._get_random_path()

        kwargs.update({'output': non_existing_path})
        if isinstance(jim, _pj.Jim):
            avect = self._jim_vect._jipjimvect.intersect(jim._jipjim, kwargs)
            self._jim_vect._set(avect)
        else:
            raise TypeError('Error: can only intersect with Jim object')

    def join(self, jvec2, **kwargs):
        """Join JimVect object with another JimVect object.

        A key field is used to find corresponding features in both objects.

        :param jve2c: second JimVect object to join
        :param kwargs: See table below
        :return: joined JimVect object

        +------------------+--------------------------------------------------+
        | key              | value                                            |
        +==================+==================================================+
        | key              | Key(s) used to join (default is fid)             |
        +------------------+--------------------------------------------------+
        | method           | Join method: "INNER","OUTER_LEFT","OUTER_RIGHT", |
        |                  | "OUTER_FULL". (default is INNER)                 |
        +------------------+--------------------------------------------------+
        | oformat          | Output vector dataset format                     |
        +------------------+--------------------------------------------------+
        | co               | Creation option for output vector dataset        |
        +------------------+--------------------------------------------------+

        .. |inner| image:: figures/join_inner.png
             :width: 20 %
        .. |outer_left| image:: figures/join_outer_left.png
             :width: 20 %
        .. |outer_right| image:: figures/join_outer_right.png
             :width: 20 %
        .. |outer_full| image:: figures/join_outer_full.png
             :width: 20 %

        The join methods currently supported are:

            :INNER |inner|: join two JimVect objects, keeping only those \
                            features for which identical keys in both objects \
                            are found
            :OUTER_LEFT |outer_left|: join two JimVect objects, keeping all \
                                      features from first object
            :OUTER_RIGHT |outer_right|: join two JimVect objects, keeping all \
                                        features from second object
            :OUTER_FULL |outer_full|: join two JimVect objects, keeping all \
                                      features from both objects

        Example: join two vectors, based on the key 'id', which is a common
        field shared between v1 and v2. Use OUTER_FULL as the join method::

          v1 = pj.JimVect('/path/to/vector1.sqlite')
          v2 = pj.JimVect('/path/to/vector2.sqlite')
          v3 = pj.geometry.join(
              v1, v2, '/tmp/test.sqlite', oformat='SQLite',
              co=['OVERWRITE=YES'], key=['id'], method='OUTER_FULL')
        """
        non_existing_path = _pj._get_random_path()

        kwargs.update({'output': non_existing_path})
        if isinstance(jvec2, _pj.JimVect):
            avect = self._jim_vect._jipjimvect.join(jvec2._jipjimvect, kwargs)
            self._jim_vect._set(avect)
        else:
            raise TypeError('Error: can only join two JimVect objects')<|MERGE_RESOLUTION|>--- conflicted
+++ resolved
@@ -2343,13 +2343,8 @@
                             jimreduced[themask] = jimplane
                             maskreduced[themask] = maskplane
                         else:
-<<<<<<< HEAD
                             raise AttributeError(
-                                'Error: use band option for nodata')
-=======
-                            raise Exception(
                                 'Error: use ref_band option for nodata')
->>>>>>> 89954f81
                     else:
                         if ref_band is not None:
                             jimreduced[maskreduced < maskplane] = jimplane
@@ -2365,13 +2360,8 @@
                             jimreduced[themask] = jimplane
                             maskreduced[themask] = maskplane
                         else:
-<<<<<<< HEAD
                             raise AttributeError(
-                                'Error: use band option for nodata')
-=======
-                            raise Exception(
                                 'Error: use ref_band option for nodata')
->>>>>>> 89954f81
                     else:
                         if ref_band is not None:
                             jimreduced[maskreduced > maskplane] = jimplane
