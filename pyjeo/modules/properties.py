--- conflicted
+++ resolved
@@ -1,8 +1,4 @@
-<<<<<<< HEAD
-=======
 import pyjeo as _pj
-
->>>>>>> 1d6eaa9d
 
 class _Properties():
     def __init__(self):
