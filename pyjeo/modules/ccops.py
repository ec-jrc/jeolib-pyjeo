--- conflicted
+++ resolved
@@ -318,26 +318,6 @@
     """
     return _pj.Jim(ajim._jipjim.segmentationWatershed(ajim._jipjim, graph))
 
-<<<<<<< HEAD
-    # Graph is 4 for all dissimilarity based on edge weights
-    ngb=_pj.Jim(ncol=3, nrow=3, otype='Byte')
-    ngb[0,1]=1
-    ngb[1,0]=1
-    ngb[1,2]=1
-    ngb[2,1]=1
-
-    mingraderograddil = _pj.pixops.INF(_pj.ngb.morphoErode)
-
-    return _pj.Jim(jim_object._jipjim.labelConstrainedCCs(ngb._jipjim, 1, 1, 0, localRange, globalRange))
-
-
-
-
-#    ajim.ngb.edgeWeight()
-#    out=_pj.ngb.edgeWeight(ajim)
-=======
-    
->>>>>>> 8ac18115
 
 class _CCOps():
     """Define all CCOps methods."""
