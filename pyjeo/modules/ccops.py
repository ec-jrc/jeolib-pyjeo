--- conflicted
+++ resolved
@@ -14,22 +14,14 @@
     return _pj.Jim(jim._jipjim.labelPix())
 
 
-<<<<<<< HEAD
 def labelGraph(jim, graph=4):
-    """Label each non-zero connected component with a unique label using graph-connectivity
+    """Label each non-zero connected component with a unique label.
+
+    Label using graph-connectivity.
 
     :param jim: a Jim object holding a binary image
-    :param graph: an integer holding for the graph connectivity (4 or 8 for 2-D images, default is 4)
-=======
-def labelGraph(jim_object, graph=4):
-    """Label each non-zero connected component with a unique label.
-
-    Label using graph-connectivity.
-
-    :param jim_object: a Jim object holding a binary image
     :param graph: an integer holding for the graph connectivity
         (4 or 8 for 2-D images, default is 4)
->>>>>>> fd780745
     :return: labeled Jim object
     """
     if graph == 4:
@@ -49,20 +41,12 @@
     return _pj.Jim(jim._jipjim.labelBinary(ngb._jipjim, 1, 1, 0))
 
 
-<<<<<<< HEAD
 def labelFlatZonesGraph(jim, graph=4):
-    """Label each image flat zone with a unique label using graph-connectivity
+    """Label each image flat zone with a unique label using graph-connectivity.
 
     :param jim: a Jim object holding a grey level image
-    :param graph: an integer holding for the graph connectivity (4 or 8 for 2-D images, default is 4)
-=======
-def labelFlatZonesGraph(jim_object, graph=4):
-    """Label each image flat zone with a unique label using graph-connectivity.
-
-    :param jim_object: a Jim object holding a grey level image
     :param graph: an integer holding for the graph connectivity
         (4 or 8 for 2-D images, default is 4)
->>>>>>> fd780745
     :return: labeled Jim object
     """
     if graph == 4:
@@ -117,14 +101,6 @@
         print("graph must be equal to 4 or 8")
         raise ValueError('graph must be equal to 4 or 8')
 
-<<<<<<< HEAD
-    if isinstance(jimo, _pj.Jim):        
-        jim_list=_pj.JimList([jimo])
-    else:      
-        jim_list=jimo
-
-    return _pj.Jim(jim_list._jipjimlist.segmentationSeededRegionGrowingMultiband(seeds._jipjim, ngb._jipjim, 1, 1, 0))
-=======
     if isinstance(jimo, _pj.Jim):
         jim_object_list = _pj.JimList([jimo])
     else:
@@ -133,7 +109,6 @@
     return _pj.Jim(
         jim_object_list._jipjimlist.segmentationSeededRegionGrowingMultiband(
             seeds._jipjim, ngb._jipjim, 1, 1, 0))
->>>>>>> fd780745
 
 
 def labelConstrainedCCs(jimo, localRange, globalRange, graph=4):
@@ -152,20 +127,6 @@
         (4 or 8 for 2-D images, default is 4)
     :return: labeled Jim object
     """
-<<<<<<< HEAD
-    # if jim.properties.nrOfBand() < 2:
-    #     print("Jim image must be a multi-band image")
-    #     raise ValueError('Jim image must be a multi-band image')
-
-    if (graph==4):
-        ngb=_pj.Jim(ncol=3, nrow=3, otype='Byte')
-        ngb[0,1]=1
-        ngb[1,0]=1
-        ngb[1,2]=1
-        ngb[2,1]=1
-    elif (graph==8):
-        ngb=_pj.Jim(ncol=3, nrow=3, otype='Byte')
-=======
     if graph == 4:
         ngb = _pj.Jim(ncol=3, nrow=3, otype='Byte')
         ngb[0, 1] = 1
@@ -174,7 +135,6 @@
         ngb[2, 1] = 1
     elif graph == 8:
         ngb = _pj.Jim(ncol=3, nrow=3, otype='Byte')
->>>>>>> fd780745
         ngb.pixops.setData(1)
         ngb[1, 1] = 0
     else:
@@ -231,20 +191,6 @@
         (4 or 8 for 2-D images, default is 4)
     :return: labeled Jim object
     """
-<<<<<<< HEAD
-    # if jim.properties.nrOfBand() < 2:
-    #     print("Jim image must be a multi-band image")
-    #     raise ValueError('Jim image must be a multi-band image')
-
-    if (graph==4):
-        ngb=_pj.Jim(ncol=3, nrow=3, otype='Byte')
-        ngb[0,1]=1
-        ngb[1,0]=1
-        ngb[1,2]=1
-        ngb[2,1]=1
-    elif (graph==8):
-        ngb=_pj.Jim(ncol=3, nrow=3, otype='Byte')
-=======
     if graph == 4:
         ngb = _pj.Jim(ncol=3, nrow=3, otype='Byte')
         ngb[0, 1] = 1
@@ -253,7 +199,6 @@
         ngb[2, 1] = 1
     elif graph == 8:
         ngb = _pj.Jim(ncol=3, nrow=3, otype='Byte')
->>>>>>> fd780745
         ngb.pixops.setData(1)
         ngb[1, 1] = 0
     else:
@@ -296,20 +241,6 @@
     :param dataFileName:
     :return: labeled Jim object
     """
-<<<<<<< HEAD
-    # if jim.properties.nrOfBand() < 2:
-    #     print("Jim image must be a multi-band image")
-    #     raise ValueError('Jim image must be a multi-band image')
-
-    if (graph==4):
-        ngb=_pj.Jim(ncol=3, nrow=3, otype='Byte')
-        ngb[0,1]=1
-        ngb[1,0]=1
-        ngb[1,2]=1
-        ngb[2,1]=1
-    elif (graph==8):
-        ngb=_pj.Jim(ncol=3, nrow=3, otype='Byte')
-=======
     if graph == 4:
         ngb = _pj.Jim(ncol=3, nrow=3, otype='Byte')
         ngb[0, 1] = 1
@@ -318,7 +249,6 @@
         ngb[2, 1] = 1
     elif graph == 8:
         ngb = _pj.Jim(ncol=3, nrow=3, otype='Byte')
->>>>>>> fd780745
         ngb.pixops.setData(1)
         ngb[1, 1] = 0
     else:
@@ -347,42 +277,21 @@
     return _pj.Jim(jim._jipjim.distance2dEuclideanSquared(band))
 
 
-<<<<<<< HEAD
 def getRegionalMinima(jim, graph):
-    """Compute the regional minima of the input image.  The pixels belonging to a regional minimum are set to 1, all other pixels are set to 0.
-
-    :param jim: a Jim object
-    :param graph: an integer holding for the graph connectivity (4 or 8 for 2-D images)
-    :return: a new Jim object of type unsigned char containing the regional minima of the input Jim object 
-=======
-def getRegionalMinima(jim_object, graph):
     """Compute the regional minima of the input image.
 
     The pixels belonging to a regional minimum are set to 1, all other pixels
     are set to 0.
 
-    :param jim_object: a Jim object
+    :param jim: a Jim object
     :param graph: an integer holding for the graph connectivity
         (4 or 8 for 2-D images)
     :return: a new Jim object of type unsigned char containing the regional
         minima of the input Jim object
->>>>>>> fd780745
     """
     return _pj.Jim(jim._jipjim.getRegionalMinima(graph))
 
 
-<<<<<<< HEAD
-def morphoGeodesicReconstructionByDilation(jim_mark, jim_mask, graph, borderFlag=1):
-    """Compute the morphological reconstruction by dilation of mask image from mark image using graph connectivity.
-
-    :param jim_mark: a Jim object for marker image
-    :param jim_mask: a Jim object for mask image
-    :param graph: an integer holding for the graph connectivity (4 or 8 for 2-D images)
-    :param borderFlag: integer (border values are set to PIX MIN in BOTH images if flag equals
-                 0, otherwise the image are internally processed by adding a border
-                 which is then removed at the end of the processing). Default value is 1.
-    :return: jim_mark containing the result of the morphological reconstruction by dilation
-=======
 def morphoGeodesicReconstructionByDilation(jim_object_mark, jim_object_mask,
                                            graph, borderFlag=1):
     """Compute the morphological reconstruction by dilation of mask image.
@@ -399,35 +308,15 @@
         processing). Default value is 1.
     :return: jim_object_mark containing the result of the morphological
         reconstruction by dilation
->>>>>>> fd780745
     """
     return _pj.Jim(jim_object_mark._jipjim.geodesicReconstructionByDilation(
         jim_object_mask._jipjim, graph, borderFlag))
 
-<<<<<<< HEAD
-    return _pj.Jim(jim_mark._jipjim.geodesicReconstructionByDilation(jim_mask._jipjim, graph, borderFlag))
-=======
->>>>>>> fd780745
 
 def morphoGeodesicReconstructionByErosion(jim_object_mark, jim_object_mask,
                                           graph, borderFlag=1):
     """Compute the morphological reconstruction by erosion of mask image.
 
-<<<<<<< HEAD
-def morphoGeodesicReconstructionByErosion(jim_mark, jim_mask, graph, borderFlag=1):
-    """Compute the morphological reconstruction by erosion of mask image from mark image using graph connectivity.
-
-    :param jim_mark: a Jim object for marker image
-    :param jim_mask: a Jim object for mask image
-    :param graph: an integer holding for the graph connectivity (4 or 8 for 2-D images)
-    :param borderFlag: integer (border values are set to PIX MIN in BOTH images if flag equals
-                 0, otherwise the image are internally processed by adding a border
-                 which is then removed at the end of the processing). Default value is 1.
-    :return: jim_mark containing the result of the morphological reconstruction by erosion
-    """
-
-    return _pj.Jim(jim_mark._jipjim.geodesicReconstructionByErosion(jim_mask._jipjim, graph, borderFlag))
-=======
     Mask image is from mark image using graph connectivity.
 
     :param jim_object_mark: a Jim object for marker image
@@ -443,7 +332,6 @@
     """
     return _pj.Jim(jim_object_mark._jipjim.geodesicReconstructionByErosion(
         jim_object_mask._jipjim, graph, borderFlag))
->>>>>>> fd780745
 
 
 def morphoRemoveBorder(ajim, graph):
@@ -527,22 +415,6 @@
         self._jim._jipjim.d_labelPix()
 
     def labelGraph(self, graph=8):
-<<<<<<< HEAD
-        """Label each non-zero connected component with a unique label using graph-connectivity
-
-           :param jim: a Jim object holding a binary image
-           :param graph: an integer holding for the graph connectivity (4 or 8 for 2-D images, default is 8)
-           :return: labeled Jim object
-         """
-        if (graph==4):
-            ngb=_pj.Jim(ncol=3, nrow=3, otype='Byte')
-            ngb[0,1]=1
-            ngb[1,0]=1
-            ngb[1,2]=1
-            ngb[2,1]=1
-        elif (graph==8):
-            ngb=_pj.Jim(ncol=3, nrow=3, otype='Byte')
-=======
         """Label each non-zero connected component with a unique label.
 
         Uses graph-connectivity
@@ -560,7 +432,6 @@
             ngb[2, 1] = 1
         elif graph == 8:
             ngb = _pj.Jim(ncol=3, nrow=3, otype='Byte')
->>>>>>> fd780745
             ngb.pixops.setData(1)
             ngb[1, 1] = 0
         else:
@@ -585,31 +456,6 @@
         self._jim._set(
             self._jim._jipjim.distance2dEuclideanSquared(band))
 
-<<<<<<< HEAD
-    def morphoGeodesicReconstructionByDilation(self, jim_mask, graph, flag=1):
-        """Compute the morphological reconstruction by dilation of the current object from mark image using graph connectivity.
-
-        :param jim_mask: a Jim object for mask image
-        :param graph: an integer holding for the graph connectivity (4 or 8 for 2-D images)
-        :param flag: integer (border values are set to PIX MIN in BOTH images if flag equals
-                 0, otherwise the image are internally processed by adding a border
-                 which is then removed at the end of the processing). Default value is 1.
-        :return: jim_mark containing the result of the morphological reconstruction by dilation
-        """
-        self._jim._jipjim.d_geodesicReconstructionByDilation(jim_mask._jipjim, graph, flag)
-
-    def morphoGeodesicReconstructionByErosion(self, jim_mask, graph, flag=1):
-        """Compute the morphological reconstruction by erosion of the current object from mark image using graph connectivity.
-
-        :param jim_mask: a Jim object for mask image
-        :param graph: an integer holding for the graph connectivity (4 or 8 for 2-D images)
-        :param flag: integer (border values are set to PIX MIN in BOTH images if flag equals
-                 0, otherwise the image are internally processed by adding a border
-                 which is then removed at the end of the processing). Default value is 1.
-        :return: jim_mark containing the result of the morphological reconstruction by erosion
-        """
-        self._jim._jipjim.d_geodesicReconstructionByErosion(jim_mask._jipjim, graph, flag)
-=======
     def morphoGeodesicReconstructionByDilation(self, jim_object_mask, graph,
                                                flag=1):
         """Compute the morphological reconstruction by dilation.
@@ -649,7 +495,6 @@
         """
         self._jim_object._jipjim.d_geodesicReconstructionByErosion(
             jim_object_mask._jipjim, graph, flag)
->>>>>>> fd780745
 
     def morphoRemoveBorder(self, graph):
         """Remove the border-connected components using graph connectivity.
@@ -657,19 +502,6 @@
         :param graph: an integer holding for the graph connectivity
             (4 or 8 for 2-D images)
         """
-<<<<<<< HEAD
-        ajim=self._jim._jipjim
-        minmax=ajim.stats.getStats(function=['min','max'])
-        minval=minmax['min']
-        maxval=minmax['max']
-        # marker=_pj.pixops.blank(ajim, minval)
-        marker=_pj.pixops.setData(ajim, minval)
-        marker.geometry.imageFrameSet(1, 1, 1, 1, 0, 0, maxval)
-        marker.pixops.infimum(ajim)
-        marker.ccops.morphoGeodesicReconstructionByDilation(ajim, graph)
-        marker.pixops.simpleArithOp(17, ajim) # 17 for SUBSWAP_op_ovf
-        self._jim._set(marker)
-=======
         ajim = self._jim_object._jipjim
         minmax = ajim.stats.getStats(function=['min', 'max'])
         minval = minmax['min']
@@ -680,7 +512,6 @@
         marker.ccops.morphoGeodesicReconstructionByDilation(ajim, graph)
         marker.pixops.simpleArithOp(17, ajim)  # 17 for SUBSWAP_op_ovf
         self._jim_object._set(marker)
->>>>>>> fd780745
 
         #todo: not working (self is not modified)
     def morphoFillHoles(self, graph, borderFlag=1):
@@ -694,29 +525,18 @@
         :return: a new Jim object with the connected component of the input
             object removed
         """
-<<<<<<< HEAD
-        # ajim=_pj.Jim(self._jim._jipjim)
-        maxval=self._jim.stats.getStats('max')['max']
-        marker=_pj.pixops.setData(self._jim, maxval)
-=======
         # ajim=_pj.Jim(self._jim_object._jipjim)
         maxval = self._jim_object.stats.getStats('max')['max']
         marker = _pj.pixops.setData(self._jim_object, maxval)
->>>>>>> fd780745
         if borderFlag:
             marker.geometry.imageFrameSet(1, 1, 1, 1, 0, 0, 0)
         else:
             marker.geometry.imageFrameSet(2, 2, 2, 2, 0, 0, 0)
         marker.pixops.supremum(self._jim)
 
-<<<<<<< HEAD
-        marker.ccops.morphoGeodesicReconstructionByErosion(self._jim, graph, borderFlag)
-        self._jim._set(marker._jipjim)
-=======
         marker.ccops.morphoGeodesicReconstructionByErosion(self._jim_object,
                                                            graph, borderFlag)
         self._jim_object._set(marker._jipjim)
->>>>>>> fd780745
 
 
 class _CCOpsList():
